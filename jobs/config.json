--- conflicted
+++ resolved
@@ -1,10488 +1,15 @@
 {
   "puppet-module-aws_ebs-quick-verify": {
     "args": [
-<<<<<<< HEAD
-      "--file=deploy/canary/Dockerfile",
-      "--owner=stclair@google.com",
-      "--target=google/cadvisor:canary"
-    ],
-    "scenario": "canarypush",
-    "sigOwners": [
-      "sig-node"
-    ]
-  },
-  "ci-cadvisor-node-kubelet": {
-    "args": [
-      "./build/jenkins_e2e.sh"
-    ],
-    "scenario": "execute",
-    "sigOwners": [
-      "sig-node"
-    ]
-  },
-  "ci-cri-containerd-build": {
-    "args": [
-      "./test/build.sh"
-    ],
-    "scenario": "execute",
-    "sigOwners": [
-      "sig-node"
-    ]
-  },
-  "ci-cri-containerd-e2e-gci-gce": {
-    "args": [
-      "--check-leaked-resources",
-      "--env-file=jobs/platform/gce.env",
-      "--env-file=jobs/env/ci-cri-containerd-e2e-gce.env",
-      "--extract=ci/latest",
-      "--gcp-master-image=gci",
-      "--gcp-node-image=gci",
-      "--gcp-zone=us-central1-f",
-      "--ginkgo-parallel=30",
-      "--provider=gce",
-      "--test_args=--ginkgo.skip=\\[Slow\\]|\\[Serial\\]|\\[Disruptive\\]|\\[Flaky\\]|\\[Feature:.+\\] --minStartupPods=8",
-      "--timeout=50m"
-    ],
-    "scenario": "kubernetes_e2e",
-    "sigOwners": [
-      "sig-node"
-    ]
-  },
-  "ci-cri-containerd-e2e-ubuntu-gce": {
-    "args": [
-      "--check-leaked-resources",
-      "--env-file=jobs/platform/gce.env",
-      "--env-file=jobs/env/ci-cri-containerd-e2e-gce.env",
-      "--extract=ci/latest",
-      "--gcp-node-image=ubuntu",
-      "--gcp-zone=us-central1-f",
-      "--ginkgo-parallel=30",
-      "--image-family=ubuntu-gke-1604-lts",
-      "--image-project=ubuntu-os-gke-cloud",
-      "--provider=gce",
-      "--test_args=--ginkgo.skip=\\[Slow\\]|\\[Serial\\]|\\[Disruptive\\]|\\[Flaky\\]|\\[Feature:.+\\] --minStartupPods=8",
-      "--timeout=50m"
-    ],
-    "scenario": "kubernetes_e2e",
-    "sigOwners": [
-      "sig-node"
-    ]
-  },
-  "ci-cri-containerd-node-e2e": {
-    "args": [
-      "--deployment=node",
-      "--gcp-project=cri-containerd-node-e2e",
-      "--gcp-zone=us-central1-f",
-      "--node-test-args=--container-runtime=remote --container-runtime-endpoint=/var/run/cri-containerd.sock --container-runtime-process-name=cri-containerd --container-runtime-pid-file= --kubelet-flags=\"--cgroups-per-qos=true --cgroup-root=/\" --extra-log=\"{\\\"name\\\": \\\"containerd.log\\\", \\\"journalctl\\\": [\\\"-u\\\", \\\"containerd\\\"]}\" --extra-log=\"{\\\"name\\\": \\\"cri-containerd.log\\\", \\\"journalctl\\\": [\\\"-u\\\", \\\"cri-containerd\\\"]}\"",
-      "--node-tests=true",
-      "--provider=gce",
-      "--test_args=--nodes=8 --skip=\"\\[Flaky\\]|\\[Serial\\]|querying\\s\\/stats\\/summary\" --flakeAttempts=2",
-      "--timeout=65m"
-    ],
-    "scenario": "kubernetes_e2e",
-    "sigOwners": [
-      "sig-node"
-    ]
-  },
-  "ci-cri-containerd-node-e2e-flaky": {
-    "args": [
-      "--deployment=node",
-      "--gcp-project=cri-containerd-node-e2e",
-      "--gcp-zone=us-central1-f",
-      "--node-test-args=--feature-gates=DynamicKubeletConfig=true,LocalStorageCapacityIsolation=true,PodPriority=true --container-runtime=remote --container-runtime-endpoint=/var/run/cri-containerd.sock --container-runtime-process-name=cri-containerd --container-runtime-pid-file= --kubelet-flags=\"--cgroups-per-qos=true --cgroup-root=/\" --extra-log=\"{\\\"name\\\": \\\"containerd.log\\\", \\\"journalctl\\\": [\\\"-u\\\", \\\"containerd\\\"]}\" --extra-log=\"{\\\"name\\\": \\\"cri-containerd.log\\\", \\\"journalctl\\\": [\\\"-u\\\", \\\"cri-containerd\\\"]}\"",
-      "--node-tests=true",
-      "--provider=gce",
-      "--test_args=--nodes=1 --focus=\"\\[Flaky\\]\"",
-      "--timeout=120m"
-    ],
-    "scenario": "kubernetes_e2e",
-    "sigOwners": [
-      "sig-node"
-    ]
-  },
-  "ci-cri-containerd-node-e2e-serial": {
-    "args": [
-      "--deployment=node",
-      "--gcp-project=cri-containerd-node-e2e",
-      "--gcp-zone=us-central1-f",
-      "--node-test-args=--feature-gates=DynamicKubeletConfig=true --container-runtime=remote --container-runtime-endpoint=/var/run/cri-containerd.sock --container-runtime-process-name=cri-containerd --container-runtime-pid-file= --kubelet-flags=\"--cgroups-per-qos=true --cgroup-root=/\" --extra-log=\"{\\\"name\\\": \\\"containerd.log\\\", \\\"journalctl\\\": [\\\"-u\\\", \\\"containerd\\\"]}\" --extra-log=\"{\\\"name\\\": \\\"cri-containerd.log\\\", \\\"journalctl\\\": [\\\"-u\\\", \\\"cri-containerd\\\"]}\"",
-      "--node-tests=true",
-      "--provider=gce",
-      "--test_args=--nodes=1 --focus=\"\\[Serial\\]\" --skip=\"\\[Flaky\\]|\\[Benchmark\\]|\\[Feature:Docker\\]\"",
-      "--timeout=180m"
-    ],
-    "scenario": "kubernetes_e2e",
-    "sigOwners": [
-      "sig-node"
-    ]
-  },
-  "ci-federation-build": {
-    "args": [
-      "--fast",
-      "--release=kubernetes-federation-release",
-      "--release-kind=federation"
-    ],
-    "scenario": "kubernetes_build",
-    "sigOwners": [
-      "sig-multicluster"
-    ]
-  },
-  "ci-federation-e2e-gce": {
-    "args": [
-      "--check-leaked-resources",
-      "--cluster=prow-us-central1-f",
-      "--env-file=jobs/platform/gce.env",
-      "--env-file=jobs/env/ci-federation-e2e-gce.env",
-      "--extract=ci/latest",
-      "--extract-federation=ci/latest",
-      "--federation",
-      "--gcp-node-image=gci",
-      "--gcp-project=k8s-jkns-e2e-gce-federation",
-      "--gcp-zone=us-central1-f",
-      "--ginkgo-parallel=25",
-      "--provider=gce",
-      "--test_args=--ginkgo.focus=\\[Feature:Federation\\] --ginkgo.skip=\\[Slow\\]|\\[Serial\\]|\\[Disruptive\\]|\\[Flaky\\]|\\[NoCluster\\] --minStartupPods=8",
-      "--timeout=900m"
-    ],
-    "scenario": "kubernetes_e2e",
-    "sigOwners": [
-      "sig-multicluster"
-    ]
-  },
-  "ci-federation-e2e-gce-serial": {
-    "args": [
-      "--check-leaked-resources",
-      "--cluster=prow-us-central1-f",
-      "--env-file=jobs/platform/gce.env",
-      "--env-file=jobs/env/ci-federation-e2e-gce-serial.env",
-      "--extract=ci/latest",
-      "--extract-federation=ci/latest",
-      "--federation",
-      "--gcp-node-image=gci",
-      "--gcp-project=k8s-jkns-e2e-gce-f8n-serial",
-      "--gcp-zone=us-central1-f",
-      "--ginkgo-parallel=25",
-      "--provider=gce",
-      "--test_args=--ginkgo.focus=(\\[Feature:Federation\\].*(\\[Slow\\]|\\[Serial\\]|\\[Disruptive\\]|\\[Flaky\\]|\\[NoCluster\\])) --minStartupPods=8",
-      "--timeout=900m"
-    ],
-    "scenario": "kubernetes_e2e",
-    "sigOwners": [
-      "sig-multicluster"
-    ]
-  },
-  "ci-ingress-gce-downgrade-e2e": {
-    "args": [
-      "true"
-    ],
-    "scenario": "execute",
-    "sigOwners": [
-      "sig-network"
-    ]
-  },
-  "ci-ingress-gce-e2e": {
-    "args": [
-      "--cluster=",
-      "--env=GCE_GLBC_IMAGE=gcr.io/e2e-ingress-gce/ingress-gce-e2e-glbc-amd64:latest",
-      "--extract=ci/latest",
-      "--gcp-project=e2e-ingress-gce",
-      "--gcp-zone=us-central1-f",
-      "--ginkgo-parallel",
-      "--provider=gce",
-      "--test_args=--ginkgo.focus=\\[Feature:Ingress\\]",
-      "--timeout=320m"
-    ],
-    "scenario": "kubernetes_e2e",
-    "sigOwners": [
-      "sig-network"
-    ]
-  },
-  "ci-ingress-gce-image-push": {
-    "args": [
-      "make",
-      "push-e2e"
-    ],
-    "scenario": "execute",
-    "sigOwners": [
-      "sig-network"
-    ]
-  },
-  "ci-ingress-gce-upgrade-e2e": {
-    "args": [
-      "true"
-    ],
-    "scenario": "execute",
-    "sigOwners": [
-      "sig-network"
-    ]
-  },
-  "ci-kops-build": {
-    "args": [
-      "make",
-      "gcs-publish-ci",
-      "GCS_LOCATION=gs://kops-ci/bin"
-    ],
-    "scenario": "execute",
-    "sigOwners": [
-      "sig-aws"
-    ]
-  },
-  "ci-kubernetes-bazel-build": {
-    "_comment": "NOTE: args for this are in prow/config.yaml after the `--` !",
-    "args": [],
-    "scenario": "kubernetes_bazel",
-    "sigOwners": [
-      "sig-testing"
-    ]
-  },
-  "ci-kubernetes-bazel-build-1-6": {
-    "args": [
-      "--build=//cmd/... //pkg/... //federation/... //plugin/... //third_party/... //examples/... //test/...",
-      "--release=//build/release-tars"
-    ],
-    "scenario": "kubernetes_bazel",
-    "sigOwners": [
-      "sig-testing"
-    ]
-  },
-  "ci-kubernetes-bazel-build-1-7": {
-    "args": [
-      "--build=//cmd/... //pkg/... //federation/... //plugin/... //third_party/... //examples/... //test/... //vendor/k8s.io/...",
-      "--release=//build/release-tars"
-    ],
-    "scenario": "kubernetes_bazel",
-    "sigOwners": [
-      "sig-testing"
-    ]
-  },
-  "ci-kubernetes-bazel-build-1-8": {
-    "args": [
-      "--build=//cmd/... //pkg/... //federation/... //plugin/... //third_party/... //examples/... //test/... //vendor/k8s.io/...",
-      "--release=//build/release-tars"
-    ],
-    "scenario": "kubernetes_bazel",
-    "sigOwners": [
-      "sig-testing"
-    ]
-  },
-  "ci-kubernetes-bazel-build-1-9": {
-    "_comment": "NOTE: args for this are in prow/config.yaml after the `--` !",
-    "args": [],
-    "scenario": "kubernetes_bazel",
-    "sigOwners": [
-      "sig-testing"
-    ]
-  },
-  "ci-kubernetes-bazel-test": {
-    "_comment": "NOTE: args for this are in prow/config.yaml after the `--` !",
-    "args": [],
-    "scenario": "kubernetes_bazel",
-    "sigOwners": [
-      "sig-testing"
-    ]
-  },
-  "ci-kubernetes-bazel-test-1-6": {
-    "args": [
-      "--test=//cmd/... //pkg/... //federation/... //plugin/... //third_party/... //hack/... //hack:verify-all",
-      "--test-args=--flaky_test_attempts=3"
-    ],
-    "scenario": "kubernetes_bazel",
-    "sigOwners": [
-      "sig-testing"
-    ]
-  },
-  "ci-kubernetes-bazel-test-1-7": {
-    "args": [
-      "--test=//cmd/... //pkg/... //federation/... //plugin/... //third_party/... //hack/... //hack:verify-all //vendor/k8s.io/...",
-      "--test-args=--test_tag_filters=-integration",
-      "--test-args=--flaky_test_attempts=3"
-    ],
-    "scenario": "kubernetes_bazel",
-    "sigOwners": [
-      "sig-testing"
-    ]
-  },
-  "ci-kubernetes-bazel-test-1-8": {
-    "args": [
-      "--test=//cmd/... //pkg/... //federation/... //plugin/... //third_party/... //hack/... //hack:verify-all //vendor/k8s.io/...",
-      "--test-args=--test_tag_filters=-integration",
-      "--test-args=--flaky_test_attempts=3"
-    ],
-    "scenario": "kubernetes_bazel",
-    "sigOwners": [
-      "sig-testing"
-    ]
-  },
-  "ci-kubernetes-bazel-test-1-9": {
-    "_comment": "NOTE: args for this are in prow/config.yaml after the `--` !",
-    "args": [],
-    "scenario": "kubernetes_bazel",
-    "sigOwners": [
-      "sig-testing"
-    ]
-  },
-  "ci-kubernetes-build": {
-    "args": [
-      "--fast"
-    ],
-    "scenario": "kubernetes_build",
-    "sigOwners": [
-      "sig-release"
-    ]
-  },
-  "ci-kubernetes-build-1.6": {
-    "args": [
-      "--extra-publish-file=k8s-stable3"
-    ],
-    "scenario": "kubernetes_build",
-    "sigOwners": [
-      "sig-release"
-    ]
-  },
-  "ci-kubernetes-build-1.7": {
-    "args": [
-      "--extra-publish-file=k8s-stable2"
-    ],
-    "scenario": "kubernetes_build",
-    "sigOwners": [
-      "sig-release"
-    ]
-  },
-  "ci-kubernetes-build-1.8": {
-    "args": [
-      "--extra-publish-file=k8s-stable1",
-      "--hyperkube",
-      "--registry=gcr.io/kubernetes-ci-images"
-    ],
-    "scenario": "kubernetes_build",
-    "sigOwners": [
-      "sig-release"
-    ]
-  },
-  "ci-kubernetes-build-1.9": {
-    "args": [
-      "--extra-publish-file=k8s-beta",
-      "--hyperkube",
-      "--registry=gcr.io/kubernetes-ci-images"
-    ],
-    "scenario": "kubernetes_build",
-    "sigOwners": [
-      "sig-release"
-    ]
-  },
-  "ci-kubernetes-build-debian-unstable": {
-    "args": [
-      "./debian/jenkins.sh"
-    ],
-    "scenario": "execute",
-    "sigOwners": [
-      "sig-release"
-    ]
-  },
-  "ci-kubernetes-charts-gce": {
-    "args": [
-      "--charts",
-      "--check-leaked-resources",
-      "--env-file=jobs/platform/gce.env",
-      "--extract=ci/latest",
-      "--gcp-node-image=gci",
-      "--gcp-zone=us-central1-f",
-      "--provider=gce",
-      "--test=false",
-      "--timeout=180m"
-    ],
-    "scenario": "kubernetes_e2e",
-    "sigOwners": [
-      "sig-apps"
-    ]
-  },
-  "ci-kubernetes-cross-build": {
-    "args": [
-      "--hyperkube",
-      "--registry=gcr.io/kubernetes-ci-images",
-      "--suffix=-cross"
-    ],
-    "scenario": "kubernetes_build",
-    "sigOwners": [
-      "sig-release"
-    ]
-  },
-  "ci-kubernetes-e2e-cos-docker-validation": {
-    "args": [
-      "--check-leaked-resources",
-      "--env-file=jobs/platform/gce.env",
-      "--extract=gci/gci-next-canary",
-      "--gcp-master-image=gci",
-      "--gcp-node-image=gci",
-      "--gcp-project=e2e-cos-docker-val",
-      "--gcp-zone=us-central1-f",
-      "--ginkgo-parallel=25",
-      "--provider=gce",
-      "--test_args=--ginkgo.skip=\\[Slow\\]|\\[Serial\\]|\\[Disruptive\\]|\\[Flaky\\]|\\[Feature:.+\\] --minStartupPods=8",
-      "--timeout=50m"
-    ],
-    "scenario": "kubernetes_e2e",
-    "sigOwners": [
-      "sig-node"
-    ]
-  },
-  "ci-kubernetes-e2e-cos-docker-validation-serial": {
-    "args": [
-      "--check-leaked-resources",
-      "--env-file=jobs/platform/gce.env",
-      "--extract=gci/gci-next-canary",
-      "--gcp-master-image=gci",
-      "--gcp-node-image=gci",
-      "--gcp-project=e2e-cos-docker-val-serial",
-      "--gcp-zone=us-central1-f",
-      "--provider=gce",
-      "--test_args=--ginkgo.focus=\\[Serial\\]|\\[Disruptive\\] --ginkgo.skip=\\[Flaky\\]|\\[Feature:.+\\] --minStartupPods=8",
-      "--timeout=300m"
-    ],
-    "scenario": "kubernetes_e2e",
-    "sigOwners": [
-      "sig-node"
-    ]
-  },
-  "ci-kubernetes-e2e-cos-docker-validation-slow": {
-    "args": [
-      "--check-leaked-resources",
-      "--env-file=jobs/platform/gce.env",
-      "--extract=gci/gci-next-canary",
-      "--gcp-master-image=gci",
-      "--gcp-node-image=gci",
-      "--gcp-project=e2e-cos-docker-val-slow",
-      "--gcp-zone=us-central1-f",
-      "--ginkgo-parallel=25",
-      "--provider=gce",
-      "--test_args=--ginkgo.focus=\\[Slow\\] --ginkgo.skip=\\[Serial\\]|\\[Disruptive\\]|\\[Flaky\\]|\\[Feature:.+\\] --minStartupPods=8",
-      "--timeout=150m"
-    ],
-    "scenario": "kubernetes_e2e",
-    "sigOwners": [
-      "sig-node"
-    ]
-  },
-  "ci-kubernetes-e2e-gce-1-6-1-7-cvm-kubectl-skew": {
-    "args": [
-      "--check-leaked-resources",
-      "--check-version-skew=false",
-      "--env-file=jobs/platform/gce.env",
-      "--extract=ci/latest-1.7",
-      "--extract=ci/latest-1.6",
-      "--gcp-node-image=debian",
-      "--gcp-zone=us-central1-f",
-      "--ginkgo-parallel=25",
-      "--provider=gce",
-      "--test_args=--ginkgo.focus=Kubectl --ginkgo.skip=\\[Serial\\] --kubectl-path=../../../../kubernetes_skew/cluster/kubectl.sh --minStartupPods=8",
-      "--timeout=120m"
-    ],
-    "scenario": "kubernetes_e2e",
-    "sigOwners": [
-      "sig-cli"
-    ]
-  },
-  "ci-kubernetes-e2e-gce-1-6-1-7-cvm-kubectl-skew-serial": {
-    "args": [
-      "--check-leaked-resources",
-      "--check-version-skew=false",
-      "--env-file=jobs/platform/gce.env",
-      "--extract=ci/latest-1.7",
-      "--extract=ci/latest-1.6",
-      "--gcp-node-image=debian",
-      "--gcp-zone=us-central1-f",
-      "--provider=gce",
-      "--test_args=--ginkgo.focus=Kubectl.*\\[Serial\\] --kubectl-path=../../../../kubernetes_skew/cluster/kubectl.sh --minStartupPods=8",
-      "--timeout=120m"
-    ],
-    "scenario": "kubernetes_e2e",
-    "sigOwners": [
-      "sig-cli"
-    ]
-  },
-  "ci-kubernetes-e2e-gce-1-6-1-7-gci-kubectl-skew": {
-    "args": [
-      "--check-leaked-resources",
-      "--check-version-skew=false",
-      "--env-file=jobs/platform/gce.env",
-      "--extract=ci/latest-1.7",
-      "--extract=ci/latest-1.6",
-      "--gcp-node-image=gci",
-      "--gcp-zone=us-central1-f",
-      "--ginkgo-parallel=25",
-      "--provider=gce",
-      "--test_args=--ginkgo.focus=Kubectl --ginkgo.skip=\\[Serial\\] --kubectl-path=../../../../kubernetes_skew/cluster/kubectl.sh --minStartupPods=8",
-      "--timeout=120m"
-    ],
-    "scenario": "kubernetes_e2e",
-    "sigOwners": [
-      "sig-cli"
-    ]
-  },
-  "ci-kubernetes-e2e-gce-1-6-1-7-gci-kubectl-skew-serial": {
-    "args": [
-      "--check-leaked-resources",
-      "--check-version-skew=false",
-      "--env-file=jobs/platform/gce.env",
-      "--extract=ci/latest-1.7",
-      "--extract=ci/latest-1.6",
-      "--gcp-node-image=gci",
-      "--gcp-zone=us-central1-f",
-      "--provider=gce",
-      "--test_args=--ginkgo.focus=Kubectl.*\\[Serial\\] --kubectl-path=../../../../kubernetes_skew/cluster/kubectl.sh --minStartupPods=8",
-      "--timeout=120m"
-    ],
-    "scenario": "kubernetes_e2e",
-    "sigOwners": [
-      "sig-cli"
-    ]
-  },
-  "ci-kubernetes-e2e-gce-1-6-1-7-master-skew": {
-    "args": [
-      "--check-version-skew=false",
-      "--cluster=",
-      "--deployment=kubernetes-anywhere",
-      "--env-file=jobs/platform/gce.env",
-      "--extract=ci/latest-1.6",
-      "--extract=ci/latest-1.7",
-      "--gcp-zone=us-central1-f",
-      "--kubeadm=ci",
-      "--kubernetes-anywhere-kubelet-ci-version=latest-1.6",
-      "--kubernetes-anywhere-kubernetes-version=latest-1.7",
-      "--provider=kubernetes-anywhere",
-      "--test_args=--ginkgo.skip=\\[Slow\\]|\\[Serial\\]|\\[Disruptive\\]|\\[Flaky\\]|\\[Feature:.+\\] --minStartupPods=8",
-      "--timeout=300m"
-    ],
-    "scenario": "kubernetes_e2e",
-    "sigOwners": [
-      "sig-cluster-lifecycle"
-    ]
-  },
-  "ci-kubernetes-e2e-gce-1-6-1-7-upgrade-cluster": {
-    "args": [
-      "--check-leaked-resources",
-      "--check-version-skew=false",
-      "--env-file=jobs/platform/gce.env",
-      "--env-file=jobs/env/ci-kubernetes-e2e-gce-1-6-1-7-upgrade-cluster.env",
-      "--extract=ci/latest-1.7",
-      "--extract=ci/latest-1.6",
-      "--gcp-node-image=debian",
-      "--gcp-zone=us-central1-f",
-      "--ginkgo-parallel=25",
-      "--provider=gce",
-      "--test_args=--ginkgo.skip=\\[Slow\\]|\\[Serial\\]|\\[Disruptive\\]|\\[Flaky\\]|\\[Feature:.+\\] --kubectl-path=../../../../kubernetes_skew/cluster/kubectl.sh --minStartupPods=8",
-      "--timeout=120m",
-      "--upgrade_args=--ginkgo.focus=\\[Feature:ClusterUpgrade\\] --upgrade-target=ci/latest-1.7"
-    ],
-    "scenario": "kubernetes_e2e",
-    "sigOwners": [
-      "sig-cluster-lifecycle"
-    ]
-  },
-  "ci-kubernetes-e2e-gce-1-6-1-7-upgrade-cluster-new": {
-    "args": [
-      "--check-leaked-resources",
-      "--check-version-skew=false",
-      "--env-file=jobs/platform/gce.env",
-      "--env-file=jobs/env/ci-kubernetes-e2e-gce-1-6-1-7-upgrade-cluster-new.env",
-      "--extract=ci/latest-1.7",
-      "--extract=ci/latest-1.6",
-      "--gcp-node-image=debian",
-      "--gcp-zone=us-central1-f",
-      "--ginkgo-parallel=25",
-      "--provider=gce",
-      "--skew",
-      "--test_args=--ginkgo.skip=\\[Slow\\]|\\[Serial\\]|\\[Disruptive\\]|\\[Flaky\\]|\\[Feature:.+\\] --minStartupPods=8",
-      "--timeout=120m",
-      "--upgrade_args=--ginkgo.focus=\\[Feature:ClusterUpgrade\\] --upgrade-target=ci/latest-1.7"
-    ],
-    "scenario": "kubernetes_e2e",
-    "sigOwners": [
-      "sig-cluster-lifecycle"
-    ]
-  },
-  "ci-kubernetes-e2e-gce-1-6-1-7-upgrade-master": {
-    "args": [
-      "--check-leaked-resources",
-      "--check-version-skew=false",
-      "--env-file=jobs/platform/gce.env",
-      "--env-file=jobs/env/ci-kubernetes-e2e-gce-1-6-1-7-upgrade-master.env",
-      "--extract=ci/latest-1.7",
-      "--extract=ci/latest-1.6",
-      "--gcp-node-image=debian",
-      "--gcp-zone=us-central1-f",
-      "--ginkgo-parallel=25",
-      "--provider=gce",
-      "--test_args=--ginkgo.skip=\\[Slow\\]|\\[Serial\\]|\\[Disruptive\\]|\\[Flaky\\]|\\[Feature:.+\\] --kubectl-path=../../../../kubernetes_skew/cluster/kubectl.sh --minStartupPods=8",
-      "--timeout=120m",
-      "--upgrade_args=--ginkgo.focus=\\[Feature:MasterUpgrade\\] --upgrade-target=ci/latest-1.7"
-    ],
-    "scenario": "kubernetes_e2e",
-    "sigOwners": [
-      "sig-cluster-lifecycle"
-    ]
-  },
-  "ci-kubernetes-e2e-gce-1-7-1-6-cvm-kubectl-skew": {
-    "args": [
-      "--check-leaked-resources",
-      "--check-version-skew=false",
-      "--env-file=jobs/platform/gce.env",
-      "--extract=ci/latest-1.6",
-      "--extract=ci/latest-1.7",
-      "--gcp-node-image=debian",
-      "--gcp-zone=us-central1-f",
-      "--ginkgo-parallel=25",
-      "--provider=gce",
-      "--skew",
-      "--test_args=--ginkgo.focus=Kubectl --ginkgo.skip=\\[Serial\\] --minStartupPods=8",
-      "--timeout=120m"
-    ],
-    "scenario": "kubernetes_e2e",
-    "sigOwners": [
-      "sig-cli"
-    ]
-  },
-  "ci-kubernetes-e2e-gce-1-7-1-6-cvm-kubectl-skew-serial": {
-    "args": [
-      "--check-leaked-resources",
-      "--check-version-skew=false",
-      "--env-file=jobs/platform/gce.env",
-      "--extract=ci/latest-1.6",
-      "--extract=ci/latest-1.7",
-      "--gcp-node-image=debian",
-      "--gcp-zone=us-central1-f",
-      "--provider=gce",
-      "--skew",
-      "--test_args=--ginkgo.focus=Kubectl.*\\[Serial\\] --minStartupPods=8",
-      "--timeout=120m"
-    ],
-    "scenario": "kubernetes_e2e",
-    "sigOwners": [
-      "sig-cli"
-    ]
-  },
-  "ci-kubernetes-e2e-gce-1-7-1-6-gci-kubectl-skew": {
-    "args": [
-      "--check-leaked-resources",
-      "--check-version-skew=false",
-      "--env-file=jobs/platform/gce.env",
-      "--extract=ci/latest-1.6",
-      "--extract=ci/latest-1.7",
-      "--gcp-node-image=gci",
-      "--gcp-zone=us-central1-f",
-      "--ginkgo-parallel=25",
-      "--provider=gce",
-      "--skew",
-      "--test_args=--ginkgo.focus=Kubectl --ginkgo.skip=\\[Serial\\] --minStartupPods=8",
-      "--timeout=120m"
-    ],
-    "scenario": "kubernetes_e2e",
-    "sigOwners": [
-      "sig-cli"
-    ]
-  },
-  "ci-kubernetes-e2e-gce-1-7-1-6-gci-kubectl-skew-serial": {
-    "args": [
-      "--check-leaked-resources",
-      "--check-version-skew=false",
-      "--env-file=jobs/platform/gce.env",
-      "--extract=ci/latest-1.6",
-      "--extract=ci/latest-1.7",
-      "--gcp-node-image=gci",
-      "--gcp-zone=us-central1-f",
-      "--provider=gce",
-      "--skew",
-      "--test_args=--ginkgo.focus=Kubectl.*\\[Serial\\] --minStartupPods=8",
-      "--timeout=120m"
-    ],
-    "scenario": "kubernetes_e2e",
-    "sigOwners": [
-      "sig-cli"
-    ]
-  },
-  "ci-kubernetes-e2e-gce-alpha-api": {
-    "args": [
-      "--check-leaked-resources",
-      "--env-file=jobs/platform/gce.env",
-      "--env-file=jobs/env/ci-kubernetes-e2e-gce-alpha-api.env",
-      "--extract=ci/latest",
-      "--gcp-master-image=gci",
-      "--gcp-node-image=gci",
-      "--gcp-project=k8s-e2e-gce-alpha-api-access",
-      "--gcp-zone=us-central1-f",
-      "--ginkgo-parallel=30",
-      "--provider=gce",
-      "--test_args=--ginkgo.focus=\\[Feature:GCEAlphaFeature\\] --minStartupPods=8",
-      "--timeout=60m"
-    ],
-    "scenario": "kubernetes_e2e",
-    "sigOwners": [
-      "sig-network"
-    ]
-  },
-  "ci-kubernetes-e2e-gce-alpha-features-release-1-6": {
-    "args": [
-      "--check-leaked-resources",
-      "--env=KUBE_FEATURE_GATES=AllAlpha=true",
-      "--env-file=jobs/platform/gce.env",
-      "--extract=ci/latest-1.6",
-      "--gcp-node-image=debian",
-      "--gcp-zone=us-central1-f",
-      "--provider=gce",
-      "--test_args=--ginkgo.focus=\\[Feature:(ExternalTrafficLocalOnly|DynamicKubeletConfig)\\] --minStartupPods=8",
-      "--timeout=180m"
-    ],
-    "scenario": "kubernetes_e2e",
-    "sigOwners": [
-      "sig-gcp"
-    ]
-  },
-  "ci-kubernetes-e2e-gce-alpha-features-release-1-7": {
-    "args": [
-      "--check-leaked-resources",
-      "--env=KUBE_FEATURE_GATES=AllAlpha=true",
-      "--env-file=jobs/platform/gce.env",
-      "--extract=ci/latest-1.7",
-      "--gcp-node-image=debian",
-      "--gcp-zone=us-central1-f",
-      "--provider=gce",
-      "--test_args=--ginkgo.focus=\\[Feature:(ExternalTrafficLocalOnly|DynamicKubeletConfig)\\]|Initializers --minStartupPods=8",
-      "--timeout=180m"
-    ],
-    "scenario": "kubernetes_e2e",
-    "sigOwners": [
-      "sig-gcp"
-    ]
-  },
-  "ci-kubernetes-e2e-gce-beta-stable1-downgrade-cluster": {
-    "args": [
-      "--check-leaked-resources",
-      "--check-version-skew=false",
-      "--env=STORAGE_MEDIA_TYPE=application/vnd.kubernetes.protobuf",
-      "--env=TEST_ETCD_VERSION=3.0.17",
-      "--env-file=jobs/platform/gce.env",
-      "--extract=ci/k8s-stable1",
-      "--extract=ci/k8s-beta",
-      "--gcp-node-image=gci",
-      "--gcp-zone=us-central1-f",
-      "--provider=gce",
-      "--skew",
-      "--test_args=--ginkgo.focus=\\[Slow\\]|\\[Serial\\]|\\[Disruptive\\] --ginkgo.skip=\\[Flaky\\]|\\[Feature:.+\\] --kubectl-path=../../../../kubernetes_skew/cluster/kubectl.sh --minStartupPods=8",
-      "--timeout=900m",
-      "--upgrade_args=--ginkgo.focus=\\[Feature:ClusterDowngrade\\] --upgrade-target=ci/k8s-stable1 --upgrade-image=gci"
-    ],
-    "scenario": "kubernetes_e2e",
-    "sigOwners": [
-      "sig-cluster-lifecycle"
-    ]
-  },
-  "ci-kubernetes-e2e-gce-beta-stable1-downgrade-cluster-parallel": {
-    "args": [
-      "--check-leaked-resources",
-      "--check-version-skew=false",
-      "--env=STORAGE_MEDIA_TYPE=application/vnd.kubernetes.protobuf",
-      "--env=TEST_ETCD_VERSION=3.0.17",
-      "--env-file=jobs/platform/gce.env",
-      "--extract=ci/k8s-stable1",
-      "--extract=ci/k8s-beta",
-      "--gcp-node-image=gci",
-      "--gcp-zone=us-central1-f",
-      "--ginkgo-parallel",
-      "--provider=gce",
-      "--skew",
-      "--test_args=--ginkgo.skip=\\[Slow\\]|\\[Serial\\]|\\[Disruptive\\]|\\[Flaky\\]|\\[Feature:.+\\] --kubectl-path=../../../../kubernetes_skew/cluster/kubectl.sh --minStartupPods=8",
-      "--timeout=120m",
-      "--upgrade_args=--ginkgo.focus=\\[Feature:ClusterDowngrade\\] --upgrade-target=ci/k8s-stable1 --upgrade-image=gci"
-    ],
-    "scenario": "kubernetes_e2e",
-    "sigOwners": [
-      "sig-cluster-lifecycle"
-    ]
-  },
-  "ci-kubernetes-e2e-gce-beta-stable1-gci-kubectl-skew": {
-    "args": [
-      "--check-leaked-resources",
-      "--check-version-skew=false",
-      "--env-file=jobs/platform/gce.env",
-      "--extract=ci/k8s-stable1",
-      "--extract=ci/k8s-beta",
-      "--gcp-node-image=gci",
-      "--gcp-zone=us-central1-f",
-      "--ginkgo-parallel",
-      "--provider=gce",
-      "--skew",
-      "--test_args=--ginkgo.focus=Kubectl --ginkgo.skip=\\[Serial\\] --minStartupPods=8",
-      "--timeout=120m"
-    ],
-    "scenario": "kubernetes_e2e",
-    "sigOwners": [
-      "sig-cli"
-    ]
-  },
-  "ci-kubernetes-e2e-gce-beta-stable1-gci-kubectl-skew-serial": {
-    "args": [
-      "--check-leaked-resources",
-      "--check-version-skew=false",
-      "--env-file=jobs/platform/gce.env",
-      "--extract=ci/k8s-stable1",
-      "--extract=ci/k8s-beta",
-      "--gcp-node-image=gci",
-      "--gcp-zone=us-central1-f",
-      "--provider=gce",
-      "--skew",
-      "--test_args=--ginkgo.focus=Kubectl.*\\[Serial\\] --minStartupPods=8",
-      "--timeout=120m"
-    ],
-    "scenario": "kubernetes_e2e",
-    "sigOwners": [
-      "sig-cli"
-    ]
-  },
-  "ci-kubernetes-e2e-gce-canary": {
-    "args": [
-      "--check-leaked-resources",
-      "--check-version-skew=false",
-      "--cluster=canary-e2e",
-      "--env-file=jobs/platform/gce.env",
-      "--env-file=jobs/env/ci-kubernetes-e2e-gci-gce.env",
-      "--extract=ci/k8s-stable1",
-      "--extract=ci/latest",
-      "--gcp-cloud-sdk=gs://cloud-sdk-testing/ci/staging",
-      "--gcp-zone=us-central1-f",
-      "--provider=gce",
-      "--test_args=--ginkgo.focus=Variable.Expansion --kubectl-path=../../../../kubernetes_skew/cluster/kubectl.sh --minStartupPods=8",
-      "--timeout=40m"
-    ],
-    "scenario": "kubernetes_e2e",
-    "sigOwners": [
-      "sig-testing"
-    ]
-  },
-  "ci-kubernetes-e2e-gce-cos-k8sbeta-alphafeatures": {
-    "_comment": "AUTO-GENERATED by experiment/generate_tests.py - DO NOT EDIT.",
-    "args": [
-      "--check-leaked-resources",
-      "--cluster=test-eef92b583b",
-      "--env=KUBE_FEATURE_GATES=AllAlpha=true",
-      "--extract=ci/k8s-beta",
-      "--gcp-node-image=gci",
-      "--gcp-zone=us-central1-f",
-      "--provider=gce",
-      "--test_args=--ginkgo.focus=\\[Feature:(ExternalTrafficLocalOnly|DynamicKubeletConfig)\\] --minStartupPods=8",
-      "--timeout=180m"
-    ],
-    "scenario": "kubernetes_e2e",
-    "sigOwners": [
-      "sig-gcp"
-    ],
-    "tags": [
-      "generated"
-    ]
-  },
-  "ci-kubernetes-e2e-gce-cos-k8sbeta-default": {
-    "_comment": "AUTO-GENERATED by experiment/generate_tests.py - DO NOT EDIT.",
-    "args": [
-      "--check-leaked-resources",
-      "--cluster=test-1789b1211d",
-      "--env=ENABLE_POD_SECURITY_POLICY=true",
-      "--extract=ci/k8s-beta",
-      "--gcp-node-image=gci",
-      "--gcp-zone=us-central1-f",
-      "--ginkgo-parallel=30",
-      "--provider=gce",
-      "--test_args=--ginkgo.skip=\\[Slow\\]|\\[Serial\\]|\\[Disruptive\\]|\\[Flaky\\]|\\[Feature:.+\\] --minStartupPods=8",
-      "--timeout=50m"
-    ],
-    "scenario": "kubernetes_e2e",
-    "sigOwners": [
-      "sig-gcp"
-    ],
-    "tags": [
-      "generated"
-    ]
-  },
-  "ci-kubernetes-e2e-gce-cos-k8sbeta-ingress": {
-    "_comment": "AUTO-GENERATED by experiment/generate_tests.py - DO NOT EDIT.",
-    "args": [
-      "--check-leaked-resources",
-      "--cluster=test-6724261826",
-      "--env=CLOUDSDK_CORE_PRINT_UNHANDLED_TRACEBACKS=1",
-      "--extract=ci/k8s-beta",
-      "--gcp-node-image=gci",
-      "--gcp-zone=us-central1-f",
-      "--provider=gce",
-      "--test_args=--ginkgo.focus=\\[Feature:Ingress\\] --minStartupPods=8",
-      "--timeout=90m"
-    ],
-    "scenario": "kubernetes_e2e",
-    "sigOwners": [
-      "sig-gcp"
-    ],
-    "tags": [
-      "generated"
-    ]
-  },
-  "ci-kubernetes-e2e-gce-cos-k8sbeta-reboot": {
-    "_comment": "AUTO-GENERATED by experiment/generate_tests.py - DO NOT EDIT.",
-    "args": [
-      "--check-leaked-resources",
-      "--cluster=test-0eda36b5c4",
-      "--env=CLOUDSDK_CORE_PRINT_UNHANDLED_TRACEBACKS=1",
-      "--extract=ci/k8s-beta",
-      "--gcp-node-image=gci",
-      "--gcp-zone=us-central1-f",
-      "--provider=gce",
-      "--test_args=--ginkgo.focus=\\[Feature:Reboot\\] --minStartupPods=8",
-      "--timeout=180m"
-    ],
-    "scenario": "kubernetes_e2e",
-    "sigOwners": [
-      "sig-gcp"
-    ],
-    "tags": [
-      "generated"
-    ]
-  },
-  "ci-kubernetes-e2e-gce-cos-k8sbeta-serial": {
-    "_comment": "AUTO-GENERATED by experiment/generate_tests.py - DO NOT EDIT.",
-    "args": [
-      "--check-leaked-resources",
-      "--cluster=test-34cf3ed1e3",
-      "--env=CLOUDSDK_CORE_PRINT_UNHANDLED_TRACEBACKS=1",
-      "--extract=ci/k8s-beta",
-      "--gcp-node-image=gci",
-      "--gcp-zone=us-central1-f",
-      "--ginkgo-parallel=1",
-      "--provider=gce",
-      "--test_args=--ginkgo.focus=\\[Serial\\]|\\[Disruptive\\] --ginkgo.skip=\\[Flaky\\]|\\[Feature:.+\\] --minStartupPods=8",
-      "--timeout=500m"
-    ],
-    "scenario": "kubernetes_e2e",
-    "sigOwners": [
-      "sig-gcp"
-    ],
-    "tags": [
-      "generated"
-    ]
-  },
-  "ci-kubernetes-e2e-gce-cos-k8sbeta-slow": {
-    "_comment": "AUTO-GENERATED by experiment/generate_tests.py - DO NOT EDIT.",
-    "args": [
-      "--check-leaked-resources",
-      "--cluster=test-3ec9d97448",
-      "--env=CLOUDSDK_CORE_PRINT_UNHANDLED_TRACEBACKS=1",
-      "--extract=ci/k8s-beta",
-      "--gcp-node-image=gci",
-      "--gcp-zone=us-central1-f",
-      "--ginkgo-parallel=30",
-      "--provider=gce",
-      "--test_args=--ginkgo.focus=\\[Slow\\] --ginkgo.skip=\\[Serial\\]|\\[Disruptive\\]|\\[Flaky\\]|\\[Feature:.+\\] --minStartupPods=8",
-      "--timeout=150m"
-    ],
-    "scenario": "kubernetes_e2e",
-    "sigOwners": [
-      "sig-gcp"
-    ],
-    "tags": [
-      "generated"
-    ]
-  },
-  "ci-kubernetes-e2e-gce-cos-k8sstable1-alphafeatures": {
-    "_comment": "AUTO-GENERATED by experiment/generate_tests.py - DO NOT EDIT.",
-    "args": [
-      "--check-leaked-resources",
-      "--cluster=test-86ab064463",
-      "--env=KUBE_FEATURE_GATES=AllAlpha=true",
-      "--extract=ci/k8s-stable1",
-      "--gcp-node-image=gci",
-      "--gcp-zone=us-central1-f",
-      "--provider=gce",
-      "--test_args=--ginkgo.focus=\\[Feature:(ExternalTrafficLocalOnly|DynamicKubeletConfig)\\] --minStartupPods=8",
-      "--timeout=180m"
-    ],
-    "scenario": "kubernetes_e2e",
-    "sigOwners": [
-      "sig-gcp"
-    ],
-    "tags": [
-      "generated"
-    ]
-  },
-  "ci-kubernetes-e2e-gce-cos-k8sstable1-default": {
-    "_comment": "AUTO-GENERATED by experiment/generate_tests.py - DO NOT EDIT.",
-    "args": [
-      "--check-leaked-resources",
-      "--cluster=test-359c739436",
-      "--env=ENABLE_POD_SECURITY_POLICY=true",
-      "--extract=ci/k8s-stable1",
-      "--gcp-node-image=gci",
-      "--gcp-zone=us-central1-f",
-      "--ginkgo-parallel=30",
-      "--provider=gce",
-      "--test_args=--ginkgo.skip=\\[Slow\\]|\\[Serial\\]|\\[Disruptive\\]|\\[Flaky\\]|\\[Feature:.+\\] --minStartupPods=8",
-      "--timeout=50m"
-    ],
-    "scenario": "kubernetes_e2e",
-    "sigOwners": [
-      "sig-gcp"
-    ],
-    "tags": [
-      "generated"
-    ]
-  },
-  "ci-kubernetes-e2e-gce-cos-k8sstable1-ingress": {
-    "_comment": "AUTO-GENERATED by experiment/generate_tests.py - DO NOT EDIT.",
-    "args": [
-      "--check-leaked-resources",
-      "--cluster=test-519f5e2df7",
-      "--env=CLOUDSDK_CORE_PRINT_UNHANDLED_TRACEBACKS=1",
-      "--extract=ci/k8s-stable1",
-      "--gcp-node-image=gci",
-      "--gcp-zone=us-central1-f",
-      "--provider=gce",
-      "--test_args=--ginkgo.focus=\\[Feature:Ingress\\] --minStartupPods=8",
-      "--timeout=90m"
-    ],
-    "scenario": "kubernetes_e2e",
-    "sigOwners": [
-      "sig-gcp"
-    ],
-    "tags": [
-      "generated"
-    ]
-  },
-  "ci-kubernetes-e2e-gce-cos-k8sstable1-reboot": {
-    "_comment": "AUTO-GENERATED by experiment/generate_tests.py - DO NOT EDIT.",
-    "args": [
-      "--check-leaked-resources",
-      "--cluster=test-c2db0160cf",
-      "--env=CLOUDSDK_CORE_PRINT_UNHANDLED_TRACEBACKS=1",
-      "--extract=ci/k8s-stable1",
-      "--gcp-node-image=gci",
-      "--gcp-zone=us-central1-f",
-      "--provider=gce",
-      "--test_args=--ginkgo.focus=\\[Feature:Reboot\\] --minStartupPods=8",
-      "--timeout=180m"
-    ],
-    "scenario": "kubernetes_e2e",
-    "sigOwners": [
-      "sig-gcp"
-    ],
-    "tags": [
-      "generated"
-    ]
-  },
-  "ci-kubernetes-e2e-gce-cos-k8sstable1-serial": {
-    "_comment": "AUTO-GENERATED by experiment/generate_tests.py - DO NOT EDIT.",
-    "args": [
-      "--check-leaked-resources",
-      "--cluster=test-ef6e185752",
-      "--env=CLOUDSDK_CORE_PRINT_UNHANDLED_TRACEBACKS=1",
-      "--extract=ci/k8s-stable1",
-      "--gcp-node-image=gci",
-      "--gcp-zone=us-central1-f",
-      "--ginkgo-parallel=1",
-      "--provider=gce",
-      "--test_args=--ginkgo.focus=\\[Serial\\]|\\[Disruptive\\] --ginkgo.skip=\\[Flaky\\]|\\[Feature:.+\\] --minStartupPods=8",
-      "--timeout=500m"
-    ],
-    "scenario": "kubernetes_e2e",
-    "sigOwners": [
-      "sig-gcp"
-    ],
-    "tags": [
-      "generated"
-    ]
-  },
-  "ci-kubernetes-e2e-gce-cos-k8sstable1-slow": {
-    "_comment": "AUTO-GENERATED by experiment/generate_tests.py - DO NOT EDIT.",
-    "args": [
-      "--check-leaked-resources",
-      "--cluster=test-7d3ed76582",
-      "--env=CLOUDSDK_CORE_PRINT_UNHANDLED_TRACEBACKS=1",
-      "--extract=ci/k8s-stable1",
-      "--gcp-node-image=gci",
-      "--gcp-zone=us-central1-f",
-      "--ginkgo-parallel=30",
-      "--provider=gce",
-      "--test_args=--ginkgo.focus=\\[Slow\\] --ginkgo.skip=\\[Serial\\]|\\[Disruptive\\]|\\[Flaky\\]|\\[Feature:.+\\] --minStartupPods=8",
-      "--timeout=150m"
-    ],
-    "scenario": "kubernetes_e2e",
-    "sigOwners": [
-      "sig-gcp"
-    ],
-    "tags": [
-      "generated"
-    ]
-  },
-  "ci-kubernetes-e2e-gce-cos-k8sstable2-alphafeatures": {
-    "_comment": "AUTO-GENERATED by experiment/generate_tests.py - DO NOT EDIT.",
-    "args": [
-      "--check-leaked-resources",
-      "--cluster=test-a8a0b221b9",
-      "--env=KUBE_FEATURE_GATES=AllAlpha=true",
-      "--extract=ci/k8s-stable2",
-      "--gcp-node-image=gci",
-      "--gcp-zone=us-central1-f",
-      "--provider=gce",
-      "--test_args=--ginkgo.focus=\\[Feature:(ExternalTrafficLocalOnly|DynamicKubeletConfig)\\] --minStartupPods=8",
-      "--timeout=180m"
-    ],
-    "scenario": "kubernetes_e2e",
-    "sigOwners": [
-      "sig-gcp"
-    ],
-    "tags": [
-      "generated"
-    ]
-  },
-  "ci-kubernetes-e2e-gce-cos-k8sstable2-default": {
-    "_comment": "AUTO-GENERATED by experiment/generate_tests.py - DO NOT EDIT.",
-    "args": [
-      "--check-leaked-resources",
-      "--cluster=test-5881f7ab7e",
-      "--env=CLOUDSDK_CORE_PRINT_UNHANDLED_TRACEBACKS=1",
-      "--extract=ci/k8s-stable2",
-      "--gcp-node-image=gci",
-      "--gcp-zone=us-central1-f",
-      "--ginkgo-parallel=30",
-      "--provider=gce",
-      "--test_args=--ginkgo.skip=\\[Slow\\]|\\[Serial\\]|\\[Disruptive\\]|\\[Flaky\\]|\\[Feature:.+\\] --minStartupPods=8",
-      "--timeout=50m"
-    ],
-    "scenario": "kubernetes_e2e",
-    "sigOwners": [
-      "sig-gcp"
-    ],
-    "tags": [
-      "generated"
-    ]
-  },
-  "ci-kubernetes-e2e-gce-cos-k8sstable2-ingress": {
-    "_comment": "AUTO-GENERATED by experiment/generate_tests.py - DO NOT EDIT.",
-    "args": [
-      "--check-leaked-resources",
-      "--cluster=test-df7ff40165",
-      "--env=CLOUDSDK_CORE_PRINT_UNHANDLED_TRACEBACKS=1",
-      "--extract=ci/k8s-stable2",
-      "--gcp-node-image=gci",
-      "--gcp-zone=us-central1-f",
-      "--provider=gce",
-      "--test_args=--ginkgo.focus=\\[Feature:Ingress\\] --minStartupPods=8",
-      "--timeout=90m"
-    ],
-    "scenario": "kubernetes_e2e",
-    "sigOwners": [
-      "sig-gcp"
-    ],
-    "tags": [
-      "generated"
-    ]
-  },
-  "ci-kubernetes-e2e-gce-cos-k8sstable2-reboot": {
-    "_comment": "AUTO-GENERATED by experiment/generate_tests.py - DO NOT EDIT.",
-    "args": [
-      "--check-leaked-resources",
-      "--cluster=test-c8c4b0ff1c",
-      "--env=CLOUDSDK_CORE_PRINT_UNHANDLED_TRACEBACKS=1",
-      "--extract=ci/k8s-stable2",
-      "--gcp-node-image=gci",
-      "--gcp-zone=us-central1-f",
-      "--provider=gce",
-      "--test_args=--ginkgo.focus=\\[Feature:Reboot\\] --minStartupPods=8",
-      "--timeout=180m"
-    ],
-    "scenario": "kubernetes_e2e",
-    "sigOwners": [
-      "sig-gcp"
-    ],
-    "tags": [
-      "generated"
-    ]
-  },
-  "ci-kubernetes-e2e-gce-cos-k8sstable2-serial": {
-    "_comment": "AUTO-GENERATED by experiment/generate_tests.py - DO NOT EDIT.",
-    "args": [
-      "--check-leaked-resources",
-      "--cluster=test-9b5ed62f1f",
-      "--env=CLOUDSDK_CORE_PRINT_UNHANDLED_TRACEBACKS=1",
-      "--extract=ci/k8s-stable2",
-      "--gcp-node-image=gci",
-      "--gcp-zone=us-central1-f",
-      "--ginkgo-parallel=1",
-      "--provider=gce",
-      "--test_args=--ginkgo.focus=\\[Serial\\]|\\[Disruptive\\] --ginkgo.skip=\\[Flaky\\]|\\[Feature:.+\\] --minStartupPods=8",
-      "--timeout=500m"
-    ],
-    "scenario": "kubernetes_e2e",
-    "sigOwners": [
-      "sig-gcp"
-    ],
-    "tags": [
-      "generated"
-    ]
-  },
-  "ci-kubernetes-e2e-gce-cos-k8sstable2-slow": {
-    "_comment": "AUTO-GENERATED by experiment/generate_tests.py - DO NOT EDIT.",
-    "args": [
-      "--check-leaked-resources",
-      "--cluster=test-96f446fc82",
-      "--env=CLOUDSDK_CORE_PRINT_UNHANDLED_TRACEBACKS=1",
-      "--extract=ci/k8s-stable2",
-      "--gcp-node-image=gci",
-      "--gcp-zone=us-central1-f",
-      "--ginkgo-parallel=30",
-      "--provider=gce",
-      "--test_args=--ginkgo.focus=\\[Slow\\] --ginkgo.skip=\\[Serial\\]|\\[Disruptive\\]|\\[Flaky\\]|\\[Feature:.+\\] --minStartupPods=8",
-      "--timeout=150m"
-    ],
-    "scenario": "kubernetes_e2e",
-    "sigOwners": [
-      "sig-gcp"
-    ],
-    "tags": [
-      "generated"
-    ]
-  },
-  "ci-kubernetes-e2e-gce-cos-k8sstable3-alphafeatures": {
-    "_comment": "AUTO-GENERATED by experiment/generate_tests.py - DO NOT EDIT.",
-    "args": [
-      "--check-leaked-resources",
-      "--cluster=test-1d30227e33",
-      "--env=KUBE_FEATURE_GATES=AllAlpha=true",
-      "--extract=ci/k8s-stable3",
-      "--gcp-node-image=gci",
-      "--gcp-zone=us-central1-f",
-      "--provider=gce",
-      "--test_args=--ginkgo.focus=\\[Feature:(ExternalTrafficLocalOnly|DynamicKubeletConfig)\\] --minStartupPods=8",
-      "--timeout=180m"
-    ],
-    "scenario": "kubernetes_e2e",
-    "sigOwners": [
-      "sig-gcp"
-    ],
-    "tags": [
-      "generated"
-    ]
-  },
-  "ci-kubernetes-e2e-gce-cos-k8sstable3-default": {
-    "_comment": "AUTO-GENERATED by experiment/generate_tests.py - DO NOT EDIT.",
-    "args": [
-      "--check-leaked-resources",
-      "--cluster=test-183d8deac8",
-      "--env=CLOUDSDK_CORE_PRINT_UNHANDLED_TRACEBACKS=1",
-      "--extract=ci/k8s-stable3",
-      "--gcp-node-image=gci",
-      "--gcp-zone=us-central1-f",
-      "--ginkgo-parallel=30",
-      "--provider=gce",
-      "--test_args=--ginkgo.skip=\\[Slow\\]|\\[Serial\\]|\\[Disruptive\\]|\\[Flaky\\]|\\[Feature:.+\\] --minStartupPods=8",
-      "--timeout=50m"
-    ],
-    "scenario": "kubernetes_e2e",
-    "sigOwners": [
-      "sig-gcp"
-    ],
-    "tags": [
-      "generated"
-    ]
-  },
-  "ci-kubernetes-e2e-gce-cos-k8sstable3-ingress": {
-    "_comment": "AUTO-GENERATED by experiment/generate_tests.py - DO NOT EDIT.",
-    "args": [
-      "--check-leaked-resources",
-      "--cluster=test-df914a9cd5",
-      "--env=CLOUDSDK_CORE_PRINT_UNHANDLED_TRACEBACKS=1",
-      "--extract=ci/k8s-stable3",
-      "--gcp-node-image=gci",
-      "--gcp-zone=us-central1-f",
-      "--provider=gce",
-      "--test_args=--ginkgo.focus=\\[Feature:Ingress\\] --minStartupPods=8",
-      "--timeout=90m"
-    ],
-    "scenario": "kubernetes_e2e",
-    "sigOwners": [
-      "sig-gcp"
-    ],
-    "tags": [
-      "generated"
-    ]
-  },
-  "ci-kubernetes-e2e-gce-cos-k8sstable3-reboot": {
-    "_comment": "AUTO-GENERATED by experiment/generate_tests.py - DO NOT EDIT.",
-    "args": [
-      "--check-leaked-resources",
-      "--cluster=test-4b7fa88c7e",
-      "--env=CLOUDSDK_CORE_PRINT_UNHANDLED_TRACEBACKS=1",
-      "--extract=ci/k8s-stable3",
-      "--gcp-node-image=gci",
-      "--gcp-zone=us-central1-f",
-      "--provider=gce",
-      "--test_args=--ginkgo.focus=\\[Feature:Reboot\\] --minStartupPods=8",
-      "--timeout=180m"
-    ],
-    "scenario": "kubernetes_e2e",
-    "sigOwners": [
-      "sig-gcp"
-    ],
-    "tags": [
-      "generated"
-    ]
-  },
-  "ci-kubernetes-e2e-gce-cos-k8sstable3-serial": {
-    "_comment": "AUTO-GENERATED by experiment/generate_tests.py - DO NOT EDIT.",
-    "args": [
-      "--check-leaked-resources",
-      "--cluster=test-3154607d16",
-      "--env=CLOUDSDK_CORE_PRINT_UNHANDLED_TRACEBACKS=1",
-      "--extract=ci/k8s-stable3",
-      "--gcp-node-image=gci",
-      "--gcp-zone=us-central1-f",
-      "--ginkgo-parallel=1",
-      "--provider=gce",
-      "--test_args=--ginkgo.focus=\\[Serial\\]|\\[Disruptive\\] --ginkgo.skip=\\[Flaky\\]|\\[Feature:.+\\] --minStartupPods=8",
-      "--timeout=500m"
-    ],
-    "scenario": "kubernetes_e2e",
-    "sigOwners": [
-      "sig-gcp"
-    ],
-    "tags": [
-      "generated"
-    ]
-  },
-  "ci-kubernetes-e2e-gce-cos-k8sstable3-slow": {
-    "_comment": "AUTO-GENERATED by experiment/generate_tests.py - DO NOT EDIT.",
-    "args": [
-      "--check-leaked-resources",
-      "--cluster=test-694be857a6",
-      "--env=CLOUDSDK_CORE_PRINT_UNHANDLED_TRACEBACKS=1",
-      "--extract=ci/k8s-stable3",
-      "--gcp-node-image=gci",
-      "--gcp-zone=us-central1-f",
-      "--ginkgo-parallel=30",
-      "--provider=gce",
-      "--test_args=--ginkgo.focus=\\[Slow\\] --ginkgo.skip=\\[Serial\\]|\\[Disruptive\\]|\\[Flaky\\]|\\[Feature:.+\\] --minStartupPods=8",
-      "--timeout=150m"
-    ],
-    "scenario": "kubernetes_e2e",
-    "sigOwners": [
-      "sig-gcp"
-    ],
-    "tags": [
-      "generated"
-    ]
-  },
-  "ci-kubernetes-e2e-gce-cosbeta-k8sbeta-default": {
-    "_comment": "AUTO-GENERATED by experiment/generate_tests.py - DO NOT EDIT.",
-    "args": [
-      "--check-leaked-resources",
-      "--cluster=test-e629d25701",
-      "--env=CLOUDSDK_CORE_PRINT_UNHANDLED_TRACEBACKS=1",
-      "--env=KUBE_GCE_NODE_IMAGE=cos-stable-63-10032-71-0-p",
-      "--env=KUBE_GCE_NODE_PROJECT=gke-node-images",
-      "--env=DISABLE_DOCKER_LIVE_RESTORE=true",
-      "--extract=ci/k8s-beta",
-      "--gcp-node-image=gci",
-      "--gcp-zone=us-central1-f",
-      "--ginkgo-parallel=30",
-      "--provider=gce",
-      "--test_args=--ginkgo.skip=\\[Slow\\]|\\[Serial\\]|\\[Disruptive\\]|\\[Flaky\\]|\\[Feature:.+\\] --minStartupPods=8",
-      "--timeout=50m"
-    ],
-    "scenario": "kubernetes_e2e",
-    "sigOwners": [
-      "sig-node"
-    ],
-    "tags": [
-      "generated"
-    ]
-  },
-  "ci-kubernetes-e2e-gce-cosbeta-k8sbeta-serial": {
-    "_comment": "AUTO-GENERATED by experiment/generate_tests.py - DO NOT EDIT.",
-    "args": [
-      "--check-leaked-resources",
-      "--cluster=test-c41a7aaf03",
-      "--env=CLOUDSDK_CORE_PRINT_UNHANDLED_TRACEBACKS=1",
-      "--env=KUBE_GCE_NODE_IMAGE=cos-stable-63-10032-71-0-p",
-      "--env=KUBE_GCE_NODE_PROJECT=gke-node-images",
-      "--env=DISABLE_DOCKER_LIVE_RESTORE=true",
-      "--extract=ci/k8s-beta",
-      "--gcp-node-image=gci",
-      "--gcp-zone=us-central1-f",
-      "--ginkgo-parallel=1",
-      "--provider=gce",
-      "--test_args=--ginkgo.focus=\\[Serial\\]|\\[Disruptive\\] --ginkgo.skip=\\[Flaky\\]|\\[Feature:.+\\] --minStartupPods=8",
-      "--timeout=500m"
-    ],
-    "scenario": "kubernetes_e2e",
-    "sigOwners": [
-      "sig-node"
-    ],
-    "tags": [
-      "generated"
-    ]
-  },
-  "ci-kubernetes-e2e-gce-cosbeta-k8sbeta-slow": {
-    "_comment": "AUTO-GENERATED by experiment/generate_tests.py - DO NOT EDIT.",
-    "args": [
-      "--check-leaked-resources",
-      "--cluster=test-d4e43e5c09",
-      "--env=CLOUDSDK_CORE_PRINT_UNHANDLED_TRACEBACKS=1",
-      "--env=KUBE_GCE_NODE_IMAGE=cos-stable-63-10032-71-0-p",
-      "--env=KUBE_GCE_NODE_PROJECT=gke-node-images",
-      "--env=DISABLE_DOCKER_LIVE_RESTORE=true",
-      "--extract=ci/k8s-beta",
-      "--gcp-node-image=gci",
-      "--gcp-zone=us-central1-f",
-      "--ginkgo-parallel=30",
-      "--provider=gce",
-      "--test_args=--ginkgo.focus=\\[Slow\\] --ginkgo.skip=\\[Serial\\]|\\[Disruptive\\]|\\[Flaky\\]|\\[Feature:.+\\] --minStartupPods=8",
-      "--timeout=150m"
-    ],
-    "scenario": "kubernetes_e2e",
-    "sigOwners": [
-      "sig-node"
-    ],
-    "tags": [
-      "generated"
-    ]
-  },
-  "ci-kubernetes-e2e-gce-cosbeta-k8sdev-default": {
-    "_comment": "AUTO-GENERATED by experiment/generate_tests.py - DO NOT EDIT.",
-    "args": [
-      "--check-leaked-resources",
-      "--cluster=test-4ebf21441e",
-      "--env=CLOUDSDK_CORE_PRINT_UNHANDLED_TRACEBACKS=1",
-      "--env=KUBE_GCE_NODE_IMAGE=cos-stable-63-10032-71-0-p",
-      "--env=KUBE_GCE_NODE_PROJECT=gke-node-images",
-      "--env=DISABLE_DOCKER_LIVE_RESTORE=true",
-      "--extract=ci/latest",
-      "--gcp-node-image=gci",
-      "--gcp-zone=us-central1-f",
-      "--ginkgo-parallel=30",
-      "--provider=gce",
-      "--test_args=--ginkgo.skip=\\[Slow\\]|\\[Serial\\]|\\[Disruptive\\]|\\[Flaky\\]|\\[Feature:.+\\] --minStartupPods=8",
-      "--timeout=50m"
-    ],
-    "scenario": "kubernetes_e2e",
-    "sigOwners": [
-      "sig-node"
-    ],
-    "tags": [
-      "generated"
-    ]
-  },
-  "ci-kubernetes-e2e-gce-cosbeta-k8sdev-nosnat": {
-    "_comment": "AUTO-GENERATED by experiment/generate_tests.py - DO NOT EDIT.",
-    "args": [
-      "--check-leaked-resources",
-      "--cluster=test-eb37105e71",
-      "--env=CLOUDSDK_CORE_PRINT_UNHANDLED_TRACEBACKS=1",
-      "--env=KUBE_GCE_NODE_IMAGE=cos-stable-63-10032-71-0-p",
-      "--env=KUBE_GCE_NODE_PROJECT=gke-node-images",
-      "--env=DISABLE_DOCKER_LIVE_RESTORE=true",
-      "--extract=ci/latest",
-      "--gcp-node-image=gci",
-      "--gcp-project=k8s-e2e-170223",
-      "--gcp-zone=us-central1-f",
-      "--ginkgo-parallel=1",
-      "--provider=gce",
-      "--test_args=--ginkgo.focus=\\[Feature:NoSNAT\\] --minStartupPods=8",
-      "--timeout=20m"
-    ],
-    "scenario": "kubernetes_e2e",
-    "sigOwners": [
-      "sig-network"
-    ],
-    "tags": [
-      "generated"
-    ]
-  },
-  "ci-kubernetes-e2e-gce-cosbeta-k8sdev-serial": {
-    "_comment": "AUTO-GENERATED by experiment/generate_tests.py - DO NOT EDIT.",
-    "args": [
-      "--check-leaked-resources",
-      "--cluster=test-52f5d909b5",
-      "--env=CLOUDSDK_CORE_PRINT_UNHANDLED_TRACEBACKS=1",
-      "--env=KUBE_GCE_NODE_IMAGE=cos-stable-63-10032-71-0-p",
-      "--env=KUBE_GCE_NODE_PROJECT=gke-node-images",
-      "--env=DISABLE_DOCKER_LIVE_RESTORE=true",
-      "--extract=ci/latest",
-      "--gcp-node-image=gci",
-      "--gcp-zone=us-central1-f",
-      "--ginkgo-parallel=1",
-      "--provider=gce",
-      "--test_args=--ginkgo.focus=\\[Serial\\]|\\[Disruptive\\] --ginkgo.skip=\\[Flaky\\]|\\[Feature:.+\\] --minStartupPods=8",
-      "--timeout=500m"
-    ],
-    "scenario": "kubernetes_e2e",
-    "sigOwners": [
-      "sig-node"
-    ],
-    "tags": [
-      "generated"
-    ]
-  },
-  "ci-kubernetes-e2e-gce-cosbeta-k8sdev-slow": {
-    "_comment": "AUTO-GENERATED by experiment/generate_tests.py - DO NOT EDIT.",
-    "args": [
-      "--check-leaked-resources",
-      "--cluster=test-0cc7e0a4a8",
-      "--env=CLOUDSDK_CORE_PRINT_UNHANDLED_TRACEBACKS=1",
-      "--env=KUBE_GCE_NODE_IMAGE=cos-stable-63-10032-71-0-p",
-      "--env=KUBE_GCE_NODE_PROJECT=gke-node-images",
-      "--env=DISABLE_DOCKER_LIVE_RESTORE=true",
-      "--extract=ci/latest",
-      "--gcp-node-image=gci",
-      "--gcp-zone=us-central1-f",
-      "--ginkgo-parallel=30",
-      "--provider=gce",
-      "--test_args=--ginkgo.focus=\\[Slow\\] --ginkgo.skip=\\[Serial\\]|\\[Disruptive\\]|\\[Flaky\\]|\\[Feature:.+\\] --minStartupPods=8",
-      "--timeout=150m"
-    ],
-    "scenario": "kubernetes_e2e",
-    "sigOwners": [
-      "sig-node"
-    ],
-    "tags": [
-      "generated"
-    ]
-  },
-  "ci-kubernetes-e2e-gce-cosbeta-k8sstable1-default": {
-    "_comment": "AUTO-GENERATED by experiment/generate_tests.py - DO NOT EDIT.",
-    "args": [
-      "--check-leaked-resources",
-      "--cluster=test-45011ec97a",
-      "--env=CLOUDSDK_CORE_PRINT_UNHANDLED_TRACEBACKS=1",
-      "--env=KUBE_GCE_NODE_IMAGE=cos-stable-63-10032-71-0-p",
-      "--env=KUBE_GCE_NODE_PROJECT=gke-node-images",
-      "--env=DISABLE_DOCKER_LIVE_RESTORE=true",
-      "--extract=ci/k8s-stable1",
-      "--gcp-node-image=gci",
-      "--gcp-zone=us-central1-f",
-      "--ginkgo-parallel=30",
-      "--provider=gce",
-      "--test_args=--ginkgo.skip=\\[Slow\\]|\\[Serial\\]|\\[Disruptive\\]|\\[Flaky\\]|\\[Feature:.+\\] --minStartupPods=8",
-      "--timeout=50m"
-    ],
-    "scenario": "kubernetes_e2e",
-    "sigOwners": [
-      "sig-node"
-    ],
-    "tags": [
-      "generated"
-    ]
-  },
-  "ci-kubernetes-e2e-gce-cosbeta-k8sstable1-serial": {
-    "_comment": "AUTO-GENERATED by experiment/generate_tests.py - DO NOT EDIT.",
-    "args": [
-      "--check-leaked-resources",
-      "--cluster=test-2d7a8aa9e6",
-      "--env=CLOUDSDK_CORE_PRINT_UNHANDLED_TRACEBACKS=1",
-      "--env=KUBE_GCE_NODE_IMAGE=cos-stable-63-10032-71-0-p",
-      "--env=KUBE_GCE_NODE_PROJECT=gke-node-images",
-      "--env=DISABLE_DOCKER_LIVE_RESTORE=true",
-      "--extract=ci/k8s-stable1",
-      "--gcp-node-image=gci",
-      "--gcp-zone=us-central1-f",
-      "--ginkgo-parallel=1",
-      "--provider=gce",
-      "--test_args=--ginkgo.focus=\\[Serial\\]|\\[Disruptive\\] --ginkgo.skip=\\[Flaky\\]|\\[Feature:.+\\] --minStartupPods=8",
-      "--timeout=500m"
-    ],
-    "scenario": "kubernetes_e2e",
-    "sigOwners": [
-      "sig-node"
-    ],
-    "tags": [
-      "generated"
-    ]
-  },
-  "ci-kubernetes-e2e-gce-cosbeta-k8sstable1-slow": {
-    "_comment": "AUTO-GENERATED by experiment/generate_tests.py - DO NOT EDIT.",
-    "args": [
-      "--check-leaked-resources",
-      "--cluster=test-6a3a13513d",
-      "--env=CLOUDSDK_CORE_PRINT_UNHANDLED_TRACEBACKS=1",
-      "--env=KUBE_GCE_NODE_IMAGE=cos-stable-63-10032-71-0-p",
-      "--env=KUBE_GCE_NODE_PROJECT=gke-node-images",
-      "--env=DISABLE_DOCKER_LIVE_RESTORE=true",
-      "--extract=ci/k8s-stable1",
-      "--gcp-node-image=gci",
-      "--gcp-zone=us-central1-f",
-      "--ginkgo-parallel=30",
-      "--provider=gce",
-      "--test_args=--ginkgo.focus=\\[Slow\\] --ginkgo.skip=\\[Serial\\]|\\[Disruptive\\]|\\[Flaky\\]|\\[Feature:.+\\] --minStartupPods=8",
-      "--timeout=150m"
-    ],
-    "scenario": "kubernetes_e2e",
-    "sigOwners": [
-      "sig-node"
-    ],
-    "tags": [
-      "generated"
-    ]
-  },
-  "ci-kubernetes-e2e-gce-cosbeta-k8sstable2-default": {
-    "_comment": "AUTO-GENERATED by experiment/generate_tests.py - DO NOT EDIT.",
-    "args": [
-      "--check-leaked-resources",
-      "--cluster=test-981311ee2d",
-      "--env=CLOUDSDK_CORE_PRINT_UNHANDLED_TRACEBACKS=1",
-      "--env=KUBE_GCE_NODE_IMAGE=cos-stable-63-10032-71-0-p",
-      "--env=KUBE_GCE_NODE_PROJECT=gke-node-images",
-      "--env=DISABLE_DOCKER_LIVE_RESTORE=true",
-      "--extract=ci/k8s-stable2",
-      "--gcp-node-image=gci",
-      "--gcp-zone=us-central1-f",
-      "--ginkgo-parallel=30",
-      "--provider=gce",
-      "--test_args=--ginkgo.skip=\\[Slow\\]|\\[Serial\\]|\\[Disruptive\\]|\\[Flaky\\]|\\[Feature:.+\\] --minStartupPods=8",
-      "--timeout=50m"
-    ],
-    "scenario": "kubernetes_e2e",
-    "sigOwners": [
-      "sig-node"
-    ],
-    "tags": [
-      "generated"
-    ]
-  },
-  "ci-kubernetes-e2e-gce-cosbeta-k8sstable2-serial": {
-    "_comment": "AUTO-GENERATED by experiment/generate_tests.py - DO NOT EDIT.",
-    "args": [
-      "--check-leaked-resources",
-      "--cluster=test-ed00047953",
-      "--env=CLOUDSDK_CORE_PRINT_UNHANDLED_TRACEBACKS=1",
-      "--env=KUBE_GCE_NODE_IMAGE=cos-stable-63-10032-71-0-p",
-      "--env=KUBE_GCE_NODE_PROJECT=gke-node-images",
-      "--env=DISABLE_DOCKER_LIVE_RESTORE=true",
-      "--extract=ci/k8s-stable2",
-      "--gcp-node-image=gci",
-      "--gcp-zone=us-central1-f",
-      "--ginkgo-parallel=1",
-      "--provider=gce",
-      "--test_args=--ginkgo.focus=\\[Serial\\]|\\[Disruptive\\] --ginkgo.skip=\\[Flaky\\]|\\[Feature:.+\\] --minStartupPods=8",
-      "--timeout=500m"
-    ],
-    "scenario": "kubernetes_e2e",
-    "sigOwners": [
-      "sig-node"
-    ],
-    "tags": [
-      "generated"
-    ]
-  },
-  "ci-kubernetes-e2e-gce-cosbeta-k8sstable2-slow": {
-    "_comment": "AUTO-GENERATED by experiment/generate_tests.py - DO NOT EDIT.",
-    "args": [
-      "--check-leaked-resources",
-      "--cluster=test-d29293ae78",
-      "--env=CLOUDSDK_CORE_PRINT_UNHANDLED_TRACEBACKS=1",
-      "--env=KUBE_GCE_NODE_IMAGE=cos-stable-63-10032-71-0-p",
-      "--env=KUBE_GCE_NODE_PROJECT=gke-node-images",
-      "--env=DISABLE_DOCKER_LIVE_RESTORE=true",
-      "--extract=ci/k8s-stable2",
-      "--gcp-node-image=gci",
-      "--gcp-zone=us-central1-f",
-      "--ginkgo-parallel=30",
-      "--provider=gce",
-      "--test_args=--ginkgo.focus=\\[Slow\\] --ginkgo.skip=\\[Serial\\]|\\[Disruptive\\]|\\[Flaky\\]|\\[Feature:.+\\] --minStartupPods=8",
-      "--timeout=150m"
-    ],
-    "scenario": "kubernetes_e2e",
-    "sigOwners": [
-      "sig-node"
-    ],
-    "tags": [
-      "generated"
-    ]
-  },
-  "ci-kubernetes-e2e-gce-cosbeta-k8sstable3-default": {
-    "_comment": "AUTO-GENERATED by experiment/generate_tests.py - DO NOT EDIT.",
-    "args": [
-      "--check-leaked-resources",
-      "--cluster=test-d19fb74eb5",
-      "--env=CLOUDSDK_CORE_PRINT_UNHANDLED_TRACEBACKS=1",
-      "--env=KUBE_GCE_NODE_IMAGE=cos-stable-63-10032-71-0-p",
-      "--env=KUBE_GCE_NODE_PROJECT=gke-node-images",
-      "--env=DISABLE_DOCKER_LIVE_RESTORE=true",
-      "--extract=ci/k8s-stable3",
-      "--gcp-node-image=gci",
-      "--gcp-zone=us-central1-f",
-      "--ginkgo-parallel=30",
-      "--provider=gce",
-      "--test_args=--ginkgo.skip=\\[Slow\\]|\\[Serial\\]|\\[Disruptive\\]|\\[Flaky\\]|\\[Feature:.+\\] --minStartupPods=8",
-      "--timeout=50m"
-    ],
-    "scenario": "kubernetes_e2e",
-    "sigOwners": [
-      "sig-node"
-    ],
-    "tags": [
-      "generated"
-    ]
-  },
-  "ci-kubernetes-e2e-gce-cosbeta-k8sstable3-serial": {
-    "_comment": "AUTO-GENERATED by experiment/generate_tests.py - DO NOT EDIT.",
-    "args": [
-      "--check-leaked-resources",
-      "--cluster=test-9b5cf462ff",
-      "--env=CLOUDSDK_CORE_PRINT_UNHANDLED_TRACEBACKS=1",
-      "--env=KUBE_GCE_NODE_IMAGE=cos-stable-63-10032-71-0-p",
-      "--env=KUBE_GCE_NODE_PROJECT=gke-node-images",
-      "--env=DISABLE_DOCKER_LIVE_RESTORE=true",
-      "--extract=ci/k8s-stable3",
-      "--gcp-node-image=gci",
-      "--gcp-zone=us-central1-f",
-      "--ginkgo-parallel=1",
-      "--provider=gce",
-      "--test_args=--ginkgo.focus=\\[Serial\\]|\\[Disruptive\\] --ginkgo.skip=\\[Flaky\\]|\\[Feature:.+\\] --minStartupPods=8",
-      "--timeout=500m"
-    ],
-    "scenario": "kubernetes_e2e",
-    "sigOwners": [
-      "sig-node"
-    ],
-    "tags": [
-      "generated"
-    ]
-  },
-  "ci-kubernetes-e2e-gce-cosbeta-k8sstable3-slow": {
-    "_comment": "AUTO-GENERATED by experiment/generate_tests.py - DO NOT EDIT.",
-    "args": [
-      "--check-leaked-resources",
-      "--cluster=test-069c75dc09",
-      "--env=CLOUDSDK_CORE_PRINT_UNHANDLED_TRACEBACKS=1",
-      "--env=KUBE_GCE_NODE_IMAGE=cos-stable-63-10032-71-0-p",
-      "--env=KUBE_GCE_NODE_PROJECT=gke-node-images",
-      "--env=DISABLE_DOCKER_LIVE_RESTORE=true",
-      "--extract=ci/k8s-stable3",
-      "--gcp-node-image=gci",
-      "--gcp-zone=us-central1-f",
-      "--ginkgo-parallel=30",
-      "--provider=gce",
-      "--test_args=--ginkgo.focus=\\[Slow\\] --ginkgo.skip=\\[Serial\\]|\\[Disruptive\\]|\\[Flaky\\]|\\[Feature:.+\\] --minStartupPods=8",
-      "--timeout=150m"
-    ],
-    "scenario": "kubernetes_e2e",
-    "sigOwners": [
-      "sig-node"
-    ],
-    "tags": [
-      "generated"
-    ]
-  },
-  "ci-kubernetes-e2e-gce-cosdev-k8sbeta-default": {
-    "_comment": "AUTO-GENERATED by experiment/generate_tests.py - DO NOT EDIT.",
-    "args": [
-      "--check-leaked-resources",
-      "--cluster=test-349504ad4b",
-      "--env=CLOUDSDK_CORE_PRINT_UNHANDLED_TRACEBACKS=1",
-      "--extract=ci/k8s-beta",
-      "--gcp-node-image=gci",
-      "--gcp-zone=us-central1-f",
-      "--ginkgo-parallel=30",
-      "--image-family=cos-dev",
-      "--image-project=cos-cloud",
-      "--provider=gce",
-      "--test_args=--ginkgo.skip=\\[Slow\\]|\\[Serial\\]|\\[Disruptive\\]|\\[Flaky\\]|\\[Feature:.+\\] --minStartupPods=8",
-      "--timeout=50m"
-    ],
-    "scenario": "kubernetes_e2e",
-    "sigOwners": [
-      "sig-node"
-    ],
-    "tags": [
-      "generated"
-    ]
-  },
-  "ci-kubernetes-e2e-gce-cosdev-k8sbeta-serial": {
-    "_comment": "AUTO-GENERATED by experiment/generate_tests.py - DO NOT EDIT.",
-    "args": [
-      "--check-leaked-resources",
-      "--cluster=test-ce1e942232",
-      "--env=CLOUDSDK_CORE_PRINT_UNHANDLED_TRACEBACKS=1",
-      "--extract=ci/k8s-beta",
-      "--gcp-node-image=gci",
-      "--gcp-zone=us-central1-f",
-      "--ginkgo-parallel=1",
-      "--image-family=cos-dev",
-      "--image-project=cos-cloud",
-      "--provider=gce",
-      "--test_args=--ginkgo.focus=\\[Serial\\]|\\[Disruptive\\] --ginkgo.skip=\\[Flaky\\]|\\[Feature:.+\\] --minStartupPods=8",
-      "--timeout=500m"
-    ],
-    "scenario": "kubernetes_e2e",
-    "sigOwners": [
-      "sig-node"
-    ],
-    "tags": [
-      "generated"
-    ]
-  },
-  "ci-kubernetes-e2e-gce-cosdev-k8sbeta-slow": {
-    "_comment": "AUTO-GENERATED by experiment/generate_tests.py - DO NOT EDIT.",
-    "args": [
-      "--check-leaked-resources",
-      "--cluster=test-7c91d4db34",
-      "--env=CLOUDSDK_CORE_PRINT_UNHANDLED_TRACEBACKS=1",
-      "--extract=ci/k8s-beta",
-      "--gcp-node-image=gci",
-      "--gcp-zone=us-central1-f",
-      "--ginkgo-parallel=30",
-      "--image-family=cos-dev",
-      "--image-project=cos-cloud",
-      "--provider=gce",
-      "--test_args=--ginkgo.focus=\\[Slow\\] --ginkgo.skip=\\[Serial\\]|\\[Disruptive\\]|\\[Flaky\\]|\\[Feature:.+\\] --minStartupPods=8",
-      "--timeout=150m"
-    ],
-    "scenario": "kubernetes_e2e",
-    "sigOwners": [
-      "sig-node"
-    ],
-    "tags": [
-      "generated"
-    ]
-  },
-  "ci-kubernetes-e2e-gce-cosdev-k8sdev-default": {
-    "_comment": "AUTO-GENERATED by experiment/generate_tests.py - DO NOT EDIT.",
-    "args": [
-      "--check-leaked-resources",
-      "--cluster=test-cd3f14e5ae",
-      "--env=CLOUDSDK_CORE_PRINT_UNHANDLED_TRACEBACKS=1",
-      "--extract=ci/latest",
-      "--gcp-node-image=gci",
-      "--gcp-zone=us-central1-f",
-      "--ginkgo-parallel=30",
-      "--image-family=cos-dev",
-      "--image-project=cos-cloud",
-      "--provider=gce",
-      "--test_args=--ginkgo.skip=\\[Slow\\]|\\[Serial\\]|\\[Disruptive\\]|\\[Flaky\\]|\\[Feature:.+\\] --minStartupPods=8",
-      "--timeout=50m"
-    ],
-    "scenario": "kubernetes_e2e",
-    "sigOwners": [
-      "sig-node"
-    ],
-    "tags": [
-      "generated"
-    ]
-  },
-  "ci-kubernetes-e2e-gce-cosdev-k8sdev-serial": {
-    "_comment": "AUTO-GENERATED by experiment/generate_tests.py - DO NOT EDIT.",
-    "args": [
-      "--check-leaked-resources",
-      "--cluster=test-16f7a6f1b2",
-      "--env=CLOUDSDK_CORE_PRINT_UNHANDLED_TRACEBACKS=1",
-      "--extract=ci/latest",
-      "--gcp-node-image=gci",
-      "--gcp-zone=us-central1-f",
-      "--ginkgo-parallel=1",
-      "--image-family=cos-dev",
-      "--image-project=cos-cloud",
-      "--provider=gce",
-      "--test_args=--ginkgo.focus=\\[Serial\\]|\\[Disruptive\\] --ginkgo.skip=\\[Flaky\\]|\\[Feature:.+\\] --minStartupPods=8",
-      "--timeout=500m"
-    ],
-    "scenario": "kubernetes_e2e",
-    "sigOwners": [
-      "sig-node"
-    ],
-    "tags": [
-      "generated"
-    ]
-  },
-  "ci-kubernetes-e2e-gce-cosdev-k8sdev-slow": {
-    "_comment": "AUTO-GENERATED by experiment/generate_tests.py - DO NOT EDIT.",
-    "args": [
-      "--check-leaked-resources",
-      "--cluster=test-018ded2eb1",
-      "--env=CLOUDSDK_CORE_PRINT_UNHANDLED_TRACEBACKS=1",
-      "--extract=ci/latest",
-      "--gcp-node-image=gci",
-      "--gcp-zone=us-central1-f",
-      "--ginkgo-parallel=30",
-      "--image-family=cos-dev",
-      "--image-project=cos-cloud",
-      "--provider=gce",
-      "--test_args=--ginkgo.focus=\\[Slow\\] --ginkgo.skip=\\[Serial\\]|\\[Disruptive\\]|\\[Flaky\\]|\\[Feature:.+\\] --minStartupPods=8",
-      "--timeout=150m"
-    ],
-    "scenario": "kubernetes_e2e",
-    "sigOwners": [
-      "sig-node"
-    ],
-    "tags": [
-      "generated"
-    ]
-  },
-  "ci-kubernetes-e2e-gce-cosdev-k8sstable1-default": {
-    "_comment": "AUTO-GENERATED by experiment/generate_tests.py - DO NOT EDIT.",
-    "args": [
-      "--check-leaked-resources",
-      "--cluster=test-26653b91cd",
-      "--env=CLOUDSDK_CORE_PRINT_UNHANDLED_TRACEBACKS=1",
-      "--extract=ci/k8s-stable1",
-      "--gcp-node-image=gci",
-      "--gcp-zone=us-central1-f",
-      "--ginkgo-parallel=30",
-      "--image-family=cos-dev",
-      "--image-project=cos-cloud",
-      "--provider=gce",
-      "--test_args=--ginkgo.skip=\\[Slow\\]|\\[Serial\\]|\\[Disruptive\\]|\\[Flaky\\]|\\[Feature:.+\\] --minStartupPods=8",
-      "--timeout=50m"
-    ],
-    "scenario": "kubernetes_e2e",
-    "sigOwners": [
-      "sig-node"
-    ],
-    "tags": [
-      "generated"
-    ]
-  },
-  "ci-kubernetes-e2e-gce-cosdev-k8sstable1-serial": {
-    "_comment": "AUTO-GENERATED by experiment/generate_tests.py - DO NOT EDIT.",
-    "args": [
-      "--check-leaked-resources",
-      "--cluster=test-12c21e8bb2",
-      "--env=CLOUDSDK_CORE_PRINT_UNHANDLED_TRACEBACKS=1",
-      "--extract=ci/k8s-stable1",
-      "--gcp-node-image=gci",
-      "--gcp-zone=us-central1-f",
-      "--ginkgo-parallel=1",
-      "--image-family=cos-dev",
-      "--image-project=cos-cloud",
-      "--provider=gce",
-      "--test_args=--ginkgo.focus=\\[Serial\\]|\\[Disruptive\\] --ginkgo.skip=\\[Flaky\\]|\\[Feature:.+\\] --minStartupPods=8",
-      "--timeout=500m"
-    ],
-    "scenario": "kubernetes_e2e",
-    "sigOwners": [
-      "sig-node"
-    ],
-    "tags": [
-      "generated"
-    ]
-  },
-  "ci-kubernetes-e2e-gce-cosdev-k8sstable1-slow": {
-    "_comment": "AUTO-GENERATED by experiment/generate_tests.py - DO NOT EDIT.",
-    "args": [
-      "--check-leaked-resources",
-      "--cluster=test-603851a011",
-      "--env=CLOUDSDK_CORE_PRINT_UNHANDLED_TRACEBACKS=1",
-      "--extract=ci/k8s-stable1",
-      "--gcp-node-image=gci",
-      "--gcp-zone=us-central1-f",
-      "--ginkgo-parallel=30",
-      "--image-family=cos-dev",
-      "--image-project=cos-cloud",
-      "--provider=gce",
-      "--test_args=--ginkgo.focus=\\[Slow\\] --ginkgo.skip=\\[Serial\\]|\\[Disruptive\\]|\\[Flaky\\]|\\[Feature:.+\\] --minStartupPods=8",
-      "--timeout=150m"
-    ],
-    "scenario": "kubernetes_e2e",
-    "sigOwners": [
-      "sig-node"
-    ],
-    "tags": [
-      "generated"
-    ]
-  },
-  "ci-kubernetes-e2e-gce-cosstable1-k8sbeta-default": {
-    "_comment": "AUTO-GENERATED by experiment/generate_tests.py - DO NOT EDIT.",
-    "args": [
-      "--check-leaked-resources",
-      "--cluster=test-860e3c0e94",
-      "--env=CLOUDSDK_CORE_PRINT_UNHANDLED_TRACEBACKS=1",
-      "--extract=ci/k8s-beta",
-      "--gcp-node-image=gci",
-      "--gcp-zone=us-central1-f",
-      "--ginkgo-parallel=30",
-      "--image-family=cos-stable",
-      "--image-project=cos-cloud",
-      "--provider=gce",
-      "--test_args=--ginkgo.skip=\\[Slow\\]|\\[Serial\\]|\\[Disruptive\\]|\\[Flaky\\]|\\[Feature:.+\\] --minStartupPods=8",
-      "--timeout=50m"
-    ],
-    "scenario": "kubernetes_e2e",
-    "sigOwners": [
-      "sig-node"
-    ],
-    "tags": [
-      "generated"
-    ]
-  },
-  "ci-kubernetes-e2e-gce-cosstable1-k8sbeta-serial": {
-    "_comment": "AUTO-GENERATED by experiment/generate_tests.py - DO NOT EDIT.",
-    "args": [
-      "--check-leaked-resources",
-      "--cluster=test-85dd292325",
-      "--env=CLOUDSDK_CORE_PRINT_UNHANDLED_TRACEBACKS=1",
-      "--extract=ci/k8s-beta",
-      "--gcp-node-image=gci",
-      "--gcp-zone=us-central1-f",
-      "--ginkgo-parallel=1",
-      "--image-family=cos-stable",
-      "--image-project=cos-cloud",
-      "--provider=gce",
-      "--test_args=--ginkgo.focus=\\[Serial\\]|\\[Disruptive\\] --ginkgo.skip=\\[Flaky\\]|\\[Feature:.+\\] --minStartupPods=8",
-      "--timeout=500m"
-    ],
-    "scenario": "kubernetes_e2e",
-    "sigOwners": [
-      "sig-node"
-    ],
-    "tags": [
-      "generated"
-    ]
-  },
-  "ci-kubernetes-e2e-gce-cosstable1-k8sbeta-slow": {
-    "_comment": "AUTO-GENERATED by experiment/generate_tests.py - DO NOT EDIT.",
-    "args": [
-      "--check-leaked-resources",
-      "--cluster=test-2448497393",
-      "--env=CLOUDSDK_CORE_PRINT_UNHANDLED_TRACEBACKS=1",
-      "--extract=ci/k8s-beta",
-      "--gcp-node-image=gci",
-      "--gcp-zone=us-central1-f",
-      "--ginkgo-parallel=30",
-      "--image-family=cos-stable",
-      "--image-project=cos-cloud",
-      "--provider=gce",
-      "--test_args=--ginkgo.focus=\\[Slow\\] --ginkgo.skip=\\[Serial\\]|\\[Disruptive\\]|\\[Flaky\\]|\\[Feature:.+\\] --minStartupPods=8",
-      "--timeout=150m"
-    ],
-    "scenario": "kubernetes_e2e",
-    "sigOwners": [
-      "sig-node"
-    ],
-    "tags": [
-      "generated"
-    ]
-  },
-  "ci-kubernetes-e2e-gce-cosstable1-k8sdev-default": {
-    "_comment": "AUTO-GENERATED by experiment/generate_tests.py - DO NOT EDIT.",
-    "args": [
-      "--check-leaked-resources",
-      "--cluster=test-f76fffef8e",
-      "--env=CLOUDSDK_CORE_PRINT_UNHANDLED_TRACEBACKS=1",
-      "--extract=ci/latest",
-      "--gcp-node-image=gci",
-      "--gcp-zone=us-central1-f",
-      "--ginkgo-parallel=30",
-      "--image-family=cos-stable",
-      "--image-project=cos-cloud",
-      "--provider=gce",
-      "--test_args=--ginkgo.skip=\\[Slow\\]|\\[Serial\\]|\\[Disruptive\\]|\\[Flaky\\]|\\[Feature:.+\\] --minStartupPods=8",
-      "--timeout=50m"
-    ],
-    "scenario": "kubernetes_e2e",
-    "sigOwners": [
-      "sig-node"
-    ],
-    "tags": [
-      "generated"
-    ]
-  },
-  "ci-kubernetes-e2e-gce-cosstable1-k8sdev-serial": {
-    "_comment": "AUTO-GENERATED by experiment/generate_tests.py - DO NOT EDIT.",
-    "args": [
-      "--check-leaked-resources",
-      "--cluster=test-b829ee97f8",
-      "--env=CLOUDSDK_CORE_PRINT_UNHANDLED_TRACEBACKS=1",
-      "--extract=ci/latest",
-      "--gcp-node-image=gci",
-      "--gcp-zone=us-central1-f",
-      "--ginkgo-parallel=1",
-      "--image-family=cos-stable",
-      "--image-project=cos-cloud",
-      "--provider=gce",
-      "--test_args=--ginkgo.focus=\\[Serial\\]|\\[Disruptive\\] --ginkgo.skip=\\[Flaky\\]|\\[Feature:.+\\] --minStartupPods=8",
-      "--timeout=500m"
-    ],
-    "scenario": "kubernetes_e2e",
-    "sigOwners": [
-      "sig-node"
-    ],
-    "tags": [
-      "generated"
-    ]
-  },
-  "ci-kubernetes-e2e-gce-cosstable1-k8sdev-slow": {
-    "_comment": "AUTO-GENERATED by experiment/generate_tests.py - DO NOT EDIT.",
-    "args": [
-      "--check-leaked-resources",
-      "--cluster=test-0eae043a2d",
-      "--env=CLOUDSDK_CORE_PRINT_UNHANDLED_TRACEBACKS=1",
-      "--extract=ci/latest",
-      "--gcp-node-image=gci",
-      "--gcp-zone=us-central1-f",
-      "--ginkgo-parallel=30",
-      "--image-family=cos-stable",
-      "--image-project=cos-cloud",
-      "--provider=gce",
-      "--test_args=--ginkgo.focus=\\[Slow\\] --ginkgo.skip=\\[Serial\\]|\\[Disruptive\\]|\\[Flaky\\]|\\[Feature:.+\\] --minStartupPods=8",
-      "--timeout=150m"
-    ],
-    "scenario": "kubernetes_e2e",
-    "sigOwners": [
-      "sig-node"
-    ],
-    "tags": [
-      "generated"
-    ]
-  },
-  "ci-kubernetes-e2e-gce-cosstable1-k8sstable1-default": {
-    "_comment": "AUTO-GENERATED by experiment/generate_tests.py - DO NOT EDIT.",
-    "args": [
-      "--check-leaked-resources",
-      "--cluster=test-63180d3429",
-      "--env=CLOUDSDK_CORE_PRINT_UNHANDLED_TRACEBACKS=1",
-      "--extract=ci/k8s-stable1",
-      "--gcp-node-image=gci",
-      "--gcp-zone=us-central1-f",
-      "--ginkgo-parallel=30",
-      "--image-family=cos-stable",
-      "--image-project=cos-cloud",
-      "--provider=gce",
-      "--test_args=--ginkgo.skip=\\[Slow\\]|\\[Serial\\]|\\[Disruptive\\]|\\[Flaky\\]|\\[Feature:.+\\] --minStartupPods=8",
-      "--timeout=50m"
-    ],
-    "scenario": "kubernetes_e2e",
-    "sigOwners": [
-      "sig-node"
-    ],
-    "tags": [
-      "generated"
-    ]
-  },
-  "ci-kubernetes-e2e-gce-cosstable1-k8sstable1-serial": {
-    "_comment": "AUTO-GENERATED by experiment/generate_tests.py - DO NOT EDIT.",
-    "args": [
-      "--check-leaked-resources",
-      "--cluster=test-ba4378bb1a",
-      "--env=CLOUDSDK_CORE_PRINT_UNHANDLED_TRACEBACKS=1",
-      "--extract=ci/k8s-stable1",
-      "--gcp-node-image=gci",
-      "--gcp-zone=us-central1-f",
-      "--ginkgo-parallel=1",
-      "--image-family=cos-stable",
-      "--image-project=cos-cloud",
-      "--provider=gce",
-      "--test_args=--ginkgo.focus=\\[Serial\\]|\\[Disruptive\\] --ginkgo.skip=\\[Flaky\\]|\\[Feature:.+\\] --minStartupPods=8",
-      "--timeout=500m"
-    ],
-    "scenario": "kubernetes_e2e",
-    "sigOwners": [
-      "sig-node"
-    ],
-    "tags": [
-      "generated"
-    ]
-  },
-  "ci-kubernetes-e2e-gce-cosstable1-k8sstable1-slow": {
-    "_comment": "AUTO-GENERATED by experiment/generate_tests.py - DO NOT EDIT.",
-    "args": [
-      "--check-leaked-resources",
-      "--cluster=test-86260199f2",
-      "--env=CLOUDSDK_CORE_PRINT_UNHANDLED_TRACEBACKS=1",
-      "--extract=ci/k8s-stable1",
-      "--gcp-node-image=gci",
-      "--gcp-zone=us-central1-f",
-      "--ginkgo-parallel=30",
-      "--image-family=cos-stable",
-      "--image-project=cos-cloud",
-      "--provider=gce",
-      "--test_args=--ginkgo.focus=\\[Slow\\] --ginkgo.skip=\\[Serial\\]|\\[Disruptive\\]|\\[Flaky\\]|\\[Feature:.+\\] --minStartupPods=8",
-      "--timeout=150m"
-    ],
-    "scenario": "kubernetes_e2e",
-    "sigOwners": [
-      "sig-node"
-    ],
-    "tags": [
-      "generated"
-    ]
-  },
-  "ci-kubernetes-e2e-gce-cosstable1-k8sstable2-default": {
-    "_comment": "AUTO-GENERATED by experiment/generate_tests.py - DO NOT EDIT.",
-    "args": [
-      "--check-leaked-resources",
-      "--cluster=test-fa64f85611",
-      "--env=CLOUDSDK_CORE_PRINT_UNHANDLED_TRACEBACKS=1",
-      "--extract=ci/k8s-stable2",
-      "--gcp-node-image=gci",
-      "--gcp-zone=us-central1-f",
-      "--ginkgo-parallel=30",
-      "--image-family=cos-stable",
-      "--image-project=cos-cloud",
-      "--provider=gce",
-      "--test_args=--ginkgo.skip=\\[Slow\\]|\\[Serial\\]|\\[Disruptive\\]|\\[Flaky\\]|\\[Feature:.+\\] --minStartupPods=8",
-      "--timeout=50m"
-    ],
-    "scenario": "kubernetes_e2e",
-    "sigOwners": [
-      "sig-node"
-    ],
-    "tags": [
-      "generated"
-    ]
-  },
-  "ci-kubernetes-e2e-gce-cosstable1-k8sstable2-serial": {
-    "_comment": "AUTO-GENERATED by experiment/generate_tests.py - DO NOT EDIT.",
-    "args": [
-      "--check-leaked-resources",
-      "--cluster=test-f76dcc51ae",
-      "--env=CLOUDSDK_CORE_PRINT_UNHANDLED_TRACEBACKS=1",
-      "--extract=ci/k8s-stable2",
-      "--gcp-node-image=gci",
-      "--gcp-zone=us-central1-f",
-      "--ginkgo-parallel=1",
-      "--image-family=cos-stable",
-      "--image-project=cos-cloud",
-      "--provider=gce",
-      "--test_args=--ginkgo.focus=\\[Serial\\]|\\[Disruptive\\] --ginkgo.skip=\\[Flaky\\]|\\[Feature:.+\\] --minStartupPods=8",
-      "--timeout=500m"
-    ],
-    "scenario": "kubernetes_e2e",
-    "sigOwners": [
-      "sig-node"
-    ],
-    "tags": [
-      "generated"
-    ]
-  },
-  "ci-kubernetes-e2e-gce-cosstable1-k8sstable2-slow": {
-    "_comment": "AUTO-GENERATED by experiment/generate_tests.py - DO NOT EDIT.",
-    "args": [
-      "--check-leaked-resources",
-      "--cluster=test-58d04d5cd7",
-      "--env=CLOUDSDK_CORE_PRINT_UNHANDLED_TRACEBACKS=1",
-      "--extract=ci/k8s-stable2",
-      "--gcp-node-image=gci",
-      "--gcp-zone=us-central1-f",
-      "--ginkgo-parallel=30",
-      "--image-family=cos-stable",
-      "--image-project=cos-cloud",
-      "--provider=gce",
-      "--test_args=--ginkgo.focus=\\[Slow\\] --ginkgo.skip=\\[Serial\\]|\\[Disruptive\\]|\\[Flaky\\]|\\[Feature:.+\\] --minStartupPods=8",
-      "--timeout=150m"
-    ],
-    "scenario": "kubernetes_e2e",
-    "sigOwners": [
-      "sig-node"
-    ],
-    "tags": [
-      "generated"
-    ]
-  },
-  "ci-kubernetes-e2e-gce-cosstable1-k8sstable3-default": {
-    "_comment": "AUTO-GENERATED by experiment/generate_tests.py - DO NOT EDIT.",
-    "args": [
-      "--check-leaked-resources",
-      "--cluster=test-28f4c52467",
-      "--env=CLOUDSDK_CORE_PRINT_UNHANDLED_TRACEBACKS=1",
-      "--extract=ci/k8s-stable3",
-      "--gcp-node-image=gci",
-      "--gcp-zone=us-central1-f",
-      "--ginkgo-parallel=30",
-      "--image-family=cos-stable",
-      "--image-project=cos-cloud",
-      "--provider=gce",
-      "--test_args=--ginkgo.skip=\\[Slow\\]|\\[Serial\\]|\\[Disruptive\\]|\\[Flaky\\]|\\[Feature:.+\\] --minStartupPods=8",
-      "--timeout=50m"
-    ],
-    "scenario": "kubernetes_e2e",
-    "sigOwners": [
-      "sig-node"
-    ],
-    "tags": [
-      "generated"
-    ]
-  },
-  "ci-kubernetes-e2e-gce-cosstable1-k8sstable3-serial": {
-    "_comment": "AUTO-GENERATED by experiment/generate_tests.py - DO NOT EDIT.",
-    "args": [
-      "--check-leaked-resources",
-      "--cluster=test-9f6a2cfa0f",
-      "--env=CLOUDSDK_CORE_PRINT_UNHANDLED_TRACEBACKS=1",
-      "--extract=ci/k8s-stable3",
-      "--gcp-node-image=gci",
-      "--gcp-zone=us-central1-f",
-      "--ginkgo-parallel=1",
-      "--image-family=cos-stable",
-      "--image-project=cos-cloud",
-      "--provider=gce",
-      "--test_args=--ginkgo.focus=\\[Serial\\]|\\[Disruptive\\] --ginkgo.skip=\\[Flaky\\]|\\[Feature:.+\\] --minStartupPods=8",
-      "--timeout=500m"
-    ],
-    "scenario": "kubernetes_e2e",
-    "sigOwners": [
-      "sig-node"
-    ],
-    "tags": [
-      "generated"
-    ]
-  },
-  "ci-kubernetes-e2e-gce-cosstable1-k8sstable3-slow": {
-    "_comment": "AUTO-GENERATED by experiment/generate_tests.py - DO NOT EDIT.",
-    "args": [
-      "--check-leaked-resources",
-      "--cluster=test-3e0b31d18c",
-      "--env=CLOUDSDK_CORE_PRINT_UNHANDLED_TRACEBACKS=1",
-      "--extract=ci/k8s-stable3",
-      "--gcp-node-image=gci",
-      "--gcp-zone=us-central1-f",
-      "--ginkgo-parallel=30",
-      "--image-family=cos-stable",
-      "--image-project=cos-cloud",
-      "--provider=gce",
-      "--test_args=--ginkgo.focus=\\[Slow\\] --ginkgo.skip=\\[Serial\\]|\\[Disruptive\\]|\\[Flaky\\]|\\[Feature:.+\\] --minStartupPods=8",
-      "--timeout=150m"
-    ],
-    "scenario": "kubernetes_e2e",
-    "sigOwners": [
-      "sig-node"
-    ],
-    "tags": [
-      "generated"
-    ]
-  },
-  "ci-kubernetes-e2e-gce-device-plugin-gpu": {
-    "args": [
-      "--check-leaked-resources",
-      "--env-file=jobs/platform/gce.env",
-      "--env-file=jobs/env/ci-kubernetes-e2e-gce-device-plugin-gpu.env",
-      "--extract=ci/latest",
-      "--gcp-node-image=gci",
-      "--gcp-project-type=gpu-project",
-      "--gcp-zone=us-west1-b",
-      "--provider=gce",
-      "--test_args=--ginkgo.focus=\\[Feature:GPUDevicePlugin\\] --minStartupPods=8",
-      "--timeout=180m"
-    ],
-    "scenario": "kubernetes_e2e",
-    "sigOwners": [
-      "sig-scheduling"
-    ]
-  },
-  "ci-kubernetes-e2e-gce-device-plugin-gpu-beta": {
-    "args": [
-      "--check-leaked-resources",
-      "--env-file=jobs/platform/gce.env",
-      "--env-file=jobs/env/ci-kubernetes-e2e-gce-device-plugin-gpu.env",
-      "--extract=ci/k8s-beta",
-      "--gcp-node-image=gci",
-      "--gcp-project-type=gpu-project",
-      "--gcp-zone=us-west1-b",
-      "--provider=gce",
-      "--test_args=--ginkgo.focus=\\[Feature:GPUDevicePlugin\\] --minStartupPods=8",
-      "--timeout=180m"
-    ],
-    "scenario": "kubernetes_e2e",
-    "sigOwners": [
-      "sig-scheduling"
-    ]
-  },
-  "ci-kubernetes-e2e-gce-device-plugin-gpu-stable1": {
-    "args": [
-      "--check-leaked-resources",
-      "--env-file=jobs/platform/gce.env",
-      "--env-file=jobs/env/ci-kubernetes-e2e-gce-device-plugin-gpu.env",
-      "--extract=ci/k8s-stable1",
-      "--gcp-project-type=gpu-project",
-      "--gcp-zone=us-west1-b",
-      "--provider=gce",
-      "--test_args=--ginkgo.focus=\\[Feature:GPUDevicePlugin\\] --minStartupPods=8",
-      "--timeout=180m"
-    ],
-    "scenario": "kubernetes_e2e",
-    "sigOwners": [
-      "sig-scheduling"
-    ]
-  },
-  "ci-kubernetes-e2e-gce-etcd2-release-1-6": {
-    "args": [
-      "--check-leaked-resources",
-      "--env-file=jobs/platform/gce.env",
-      "--env-file=jobs/env/ci-kubernetes-e2e-gce-etcd2-release-1-6.env",
-      "--extract=ci/latest-1.6",
-      "--gcp-node-image=debian",
-      "--gcp-zone=us-central1-f",
-      "--ginkgo-parallel=25",
-      "--provider=gce",
-      "--test_args=--ginkgo.skip=\\[Slow\\]|\\[Serial\\]|\\[Disruptive\\]|\\[Flaky\\]|\\[Feature:.+\\] --minStartupPods=8",
-      "--timeout=50m"
-    ],
-    "scenario": "kubernetes_e2e",
-    "sigOwners": [
-      "sig-gcp"
-    ]
-  },
-  "ci-kubernetes-e2e-gce-federation-release-1-7": {
-    "args": [
-      "--check-leaked-resources",
-      "--cluster=prow-us-central1-f",
-      "--env-file=jobs/platform/gce.env",
-      "--env-file=jobs/env/ci-kubernetes-e2e-gce-federation-release-1-7.env",
-      "--extract=ci/latest-1.7",
-      "--federation",
-      "--gcp-node-image=gci",
-      "--gcp-project=k8s-jkns-e2e-gce-f8n-1-7",
-      "--gcp-zone=us-central1-f",
-      "--ginkgo-parallel=25",
-      "--provider=gce",
-      "--test_args=--ginkgo.focus=\\[Feature:Federation\\] --ginkgo.skip=\\[Slow\\]|\\[Serial\\]|\\[Disruptive\\]|\\[Flaky\\]|\\[NoCluster\\] --minStartupPods=8",
-      "--timeout=900m"
-    ],
-    "scenario": "kubernetes_e2e",
-    "sigOwners": [
-      "sig-multicluster"
-    ]
-  },
-  "ci-kubernetes-e2e-gce-federation-release-1-8": {
-    "args": [
-      "--check-leaked-resources",
-      "--cluster=prow-us-central1-f",
-      "--env-file=jobs/platform/gce.env",
-      "--env-file=jobs/env/ci-kubernetes-e2e-gce-federation-release-1-8.env",
-      "--extract=ci/latest-1.8",
-      "--federation",
-      "--gcp-node-image=gci",
-      "--gcp-project=k8s-jkns-e2e-gce-f8n-1-8",
-      "--gcp-zone=us-central1-f",
-      "--ginkgo-parallel=25",
-      "--provider=gce",
-      "--test_args=--ginkgo.focus=\\[Feature:Federation\\] --ginkgo.skip=\\[Slow\\]|\\[Serial\\]|\\[Disruptive\\]|\\[Flaky\\]|\\[NoCluster\\] --minStartupPods=8",
-      "--timeout=900m"
-    ],
-    "scenario": "kubernetes_e2e",
-    "sigOwners": [
-      "sig-multicluster"
-    ]
-  },
-  "ci-kubernetes-e2e-gce-gci-ci-master": {
-    "args": [
-      "--check-leaked-resources",
-      "--env-file=jobs/platform/gce.env",
-      "--extract=gci/gci-canary/latest",
-      "--gcp-project-type=gci-qa-project",
-      "--gcp-zone=us-central1-f",
-      "--ginkgo-parallel=25",
-      "--provider=gce",
-      "--test_args=--ginkgo.skip=\\[Slow\\]|\\[Serial\\]|\\[Disruptive\\]|\\[Flaky\\]|\\[Feature:.+\\] --minStartupPods=8",
-      "--timeout=50m"
-    ],
-    "scenario": "kubernetes_e2e",
-    "sigOwners": [
-      "sig-gcp"
-    ]
-  },
-  "ci-kubernetes-e2e-gce-gci-ci-serial-master": {
-    "args": [
-      "--check-leaked-resources",
-      "--env-file=jobs/platform/gce.env",
-      "--extract=gci/gci-canary/latest",
-      "--gcp-project-type=gci-qa-project",
-      "--gcp-zone=us-central1-f",
-      "--provider=gce",
-      "--test_args=--ginkgo.focus=\\[Serial\\]|\\[Disruptive\\] --ginkgo.skip=\\[Flaky\\]|\\[Feature:.+\\] --minStartupPods=8",
-      "--timeout=300m"
-    ],
-    "scenario": "kubernetes_e2e",
-    "sigOwners": [
-      "sig-gcp"
-    ]
-  },
-  "ci-kubernetes-e2e-gce-gci-ci-slow-master": {
-    "args": [
-      "--check-leaked-resources",
-      "--env-file=jobs/platform/gce.env",
-      "--extract=gci/gci-canary/latest",
-      "--gcp-project-type=gci-qa-project",
-      "--gcp-zone=us-central1-f",
-      "--ginkgo-parallel=25",
-      "--provider=gce",
-      "--test_args=--ginkgo.focus=\\[Slow\\] --ginkgo.skip=\\[Serial\\]|\\[Disruptive\\]|\\[Flaky\\]|\\[Feature:.+\\] --minStartupPods=8",
-      "--timeout=150m"
-    ],
-    "scenario": "kubernetes_e2e",
-    "sigOwners": [
-      "sig-gcp"
-    ]
-  },
-  "ci-kubernetes-e2e-gce-gci-latest-rollback-etcd": {
-    "args": [
-      "--check-leaked-resources",
-      "--check-version-skew=false",
-      "--env-file=jobs/platform/gce.env",
-      "--env-file=jobs/env/ci-kubernetes-e2e-gce-gci-latest-rollback-etcd.env",
-      "--extract=ci/latest",
-      "--extract=ci/latest",
-      "--gcp-node-image=gci",
-      "--gcp-zone=us-central1-f",
-      "--provider=gce",
-      "--test=false",
-      "--timeout=60m",
-      "--upgrade_args=--ginkgo.focus=\\[Feature:EtcdUpgrade\\] --etcd-upgrade-storage=etcd2 --etcd-upgrade-version=2.2.1"
-    ],
-    "scenario": "kubernetes_e2e",
-    "sigOwners": [
-      "sig-cluster-lifecycle"
-    ]
-  },
-  "ci-kubernetes-e2e-gce-gci-latest-upgrade-etcd": {
-    "args": [
-      "--check-leaked-resources",
-      "--check-version-skew=false",
-      "--env-file=jobs/platform/gce.env",
-      "--env-file=jobs/env/ci-kubernetes-e2e-gce-gci-latest-upgrade-etcd.env",
-      "--extract=ci/latest",
-      "--extract=ci/latest",
-      "--gcp-node-image=gci",
-      "--gcp-zone=us-central1-f",
-      "--provider=gce",
-      "--test=false",
-      "--timeout=60m",
-      "--upgrade_args=--ginkgo.focus=\\[Feature:EtcdUpgrade\\] --etcd-upgrade-storage=etcd3 --etcd-upgrade-version=3.0.17"
-    ],
-    "scenario": "kubernetes_e2e",
-    "sigOwners": [
-      "sig-cluster-lifecycle"
-    ]
-  },
-  "ci-kubernetes-e2e-gce-gci-qa-m61": {
-    "args": [
-      "--check-leaked-resources",
-      "--env-file=jobs/platform/gce.env",
-      "--extract=gci/gci-61",
-      "--gcp-project-type=gci-qa-project",
-      "--gcp-zone=us-central1-f",
-      "--ginkgo-parallel=25",
-      "--provider=gce",
-      "--test_args=--ginkgo.skip=\\[Slow\\]|\\[Serial\\]|\\[Disruptive\\]|\\[Flaky\\]|\\[Feature:.+\\] --minStartupPods=8",
-      "--timeout=50m"
-    ],
-    "scenario": "kubernetes_e2e",
-    "sigOwners": [
-      "sig-gcp"
-    ]
-  },
-  "ci-kubernetes-e2e-gce-gci-qa-m62": {
-    "args": [
-      "--check-leaked-resources",
-      "--env-file=jobs/platform/gce.env",
-      "--extract=gci/gci-62",
-      "--gcp-project-type=gci-qa-project",
-      "--gcp-zone=us-central1-f",
-      "--ginkgo-parallel=25",
-      "--provider=gce",
-      "--test_args=--ginkgo.skip=\\[Slow\\]|\\[Serial\\]|\\[Disruptive\\]|\\[Flaky\\]|\\[Feature:.+\\] --minStartupPods=8",
-      "--timeout=50m"
-    ],
-    "scenario": "kubernetes_e2e",
-    "sigOwners": [
-      "sig-gcp"
-    ]
-  },
-  "ci-kubernetes-e2e-gce-gci-qa-m63": {
-    "args": [
-      "--check-leaked-resources",
-      "--env-file=jobs/platform/gce.env",
-      "--extract=gci/gci-63",
-      "--gcp-project-type=gci-qa-project",
-      "--gcp-zone=us-central1-f",
-      "--ginkgo-parallel=25",
-      "--provider=gce",
-      "--test_args=--ginkgo.skip=\\[Slow\\]|\\[Serial\\]|\\[Disruptive\\]|\\[Flaky\\]|\\[Feature:.+\\] --minStartupPods=8",
-      "--timeout=50m"
-    ],
-    "scenario": "kubernetes_e2e",
-    "sigOwners": [
-      "sig-gcp"
-    ]
-  },
-  "ci-kubernetes-e2e-gce-gci-qa-m64": {
-    "args": [
-      "--check-leaked-resources",
-      "--env-file=jobs/platform/gce.env",
-      "--extract=gci/gci-64",
-      "--gcp-project-type=gci-qa-project",
-      "--gcp-zone=us-central1-f",
-      "--ginkgo-parallel=25",
-      "--provider=gce",
-      "--test_args=--ginkgo.skip=\\[Slow\\]|\\[Serial\\]|\\[Disruptive\\]|\\[Flaky\\]|\\[Feature:.+\\] --minStartupPods=8",
-      "--timeout=50m"
-    ],
-    "scenario": "kubernetes_e2e",
-    "sigOwners": [
-      "sig-gcp"
-    ]
-  },
-  "ci-kubernetes-e2e-gce-gci-qa-master": {
-    "args": [
-      "--check-leaked-resources",
-      "--env-file=jobs/platform/gce.env",
-      "--extract=gci/gci-canary",
-      "--gcp-project-type=gci-qa-project",
-      "--gcp-zone=us-central1-f",
-      "--ginkgo-parallel=25",
-      "--provider=gce",
-      "--test_args=--ginkgo.skip=\\[Slow\\]|\\[Serial\\]|\\[Disruptive\\]|\\[Flaky\\]|\\[Feature:.+\\] --minStartupPods=8",
-      "--timeout=50m"
-    ],
-    "scenario": "kubernetes_e2e",
-    "sigOwners": [
-      "sig-gcp"
-    ]
-  },
-  "ci-kubernetes-e2e-gce-gci-qa-serial-m61": {
-    "args": [
-      "--check-leaked-resources",
-      "--env-file=jobs/platform/gce.env",
-      "--extract=gci/gci-61",
-      "--gcp-project-type=gci-qa-project",
-      "--gcp-zone=us-central1-f",
-      "--provider=gce",
-      "--test_args=--ginkgo.focus=\\[Serial\\]|\\[Disruptive\\] --ginkgo.skip=\\[Flaky\\]|\\[Feature:.+\\] --minStartupPods=8",
-      "--timeout=300m"
-    ],
-    "scenario": "kubernetes_e2e",
-    "sigOwners": [
-      "sig-gcp"
-    ]
-  },
-  "ci-kubernetes-e2e-gce-gci-qa-serial-m62": {
-    "args": [
-      "--check-leaked-resources",
-      "--env-file=jobs/platform/gce.env",
-      "--extract=gci/gci-62",
-      "--gcp-project-type=gci-qa-project",
-      "--gcp-zone=us-central1-f",
-      "--provider=gce",
-      "--test_args=--ginkgo.focus=\\[Serial\\]|\\[Disruptive\\] --ginkgo.skip=\\[Flaky\\]|\\[Feature:.+\\] --minStartupPods=8",
-      "--timeout=300m"
-    ],
-    "scenario": "kubernetes_e2e",
-    "sigOwners": [
-      "sig-gcp"
-    ]
-  },
-  "ci-kubernetes-e2e-gce-gci-qa-serial-m63": {
-    "args": [
-      "--check-leaked-resources",
-      "--env-file=jobs/platform/gce.env",
-      "--extract=gci/gci-63",
-      "--gcp-project-type=gci-qa-project",
-      "--gcp-zone=us-central1-f",
-      "--provider=gce",
-      "--test_args=--ginkgo.focus=\\[Serial\\]|\\[Disruptive\\] --ginkgo.skip=\\[Flaky\\]|\\[Feature:.+\\] --minStartupPods=8",
-      "--timeout=300m"
-    ],
-    "scenario": "kubernetes_e2e",
-    "sigOwners": [
-      "sig-gcp"
-    ]
-  },
-  "ci-kubernetes-e2e-gce-gci-qa-serial-m64": {
-    "args": [
-      "--check-leaked-resources",
-      "--env-file=jobs/platform/gce.env",
-      "--extract=gci/gci-64",
-      "--gcp-project-type=gci-qa-project",
-      "--gcp-zone=us-central1-f",
-      "--provider=gce",
-      "--test_args=--ginkgo.focus=\\[Serial\\]|\\[Disruptive\\] --ginkgo.skip=\\[Flaky\\]|\\[Feature:.+\\] --minStartupPods=8",
-      "--timeout=300m"
-    ],
-    "scenario": "kubernetes_e2e",
-    "sigOwners": [
-      "sig-gcp"
-    ]
-  },
-  "ci-kubernetes-e2e-gce-gci-qa-serial-master": {
-    "args": [
-      "--check-leaked-resources",
-      "--env-file=jobs/platform/gce.env",
-      "--extract=gci/gci-canary",
-      "--gcp-project-type=gci-qa-project",
-      "--gcp-zone=us-central1-f",
-      "--provider=gce",
-      "--test_args=--ginkgo.focus=\\[Serial\\]|\\[Disruptive\\] --ginkgo.skip=\\[Flaky\\]|\\[Feature:.+\\] --minStartupPods=8",
-      "--timeout=300m"
-    ],
-    "scenario": "kubernetes_e2e",
-    "sigOwners": [
-      "sig-gcp"
-    ]
-  },
-  "ci-kubernetes-e2e-gce-gci-qa-slow-m61": {
-    "args": [
-      "--check-leaked-resources",
-      "--env-file=jobs/platform/gce.env",
-      "--extract=gci/gci-61",
-      "--gcp-project-type=gci-qa-project",
-      "--gcp-zone=us-central1-f",
-      "--ginkgo-parallel=25",
-      "--provider=gce",
-      "--test_args=--ginkgo.focus=\\[Slow\\] --ginkgo.skip=\\[Serial\\]|\\[Disruptive\\]|\\[Flaky\\]|\\[Feature:.+\\] --minStartupPods=8",
-      "--timeout=150m"
-    ],
-    "scenario": "kubernetes_e2e",
-    "sigOwners": [
-      "sig-gcp"
-    ]
-  },
-  "ci-kubernetes-e2e-gce-gci-qa-slow-m62": {
-    "args": [
-      "--check-leaked-resources",
-      "--env-file=jobs/platform/gce.env",
-      "--extract=gci/gci-62",
-      "--gcp-project-type=gci-qa-project",
-      "--gcp-zone=us-central1-f",
-      "--ginkgo-parallel=25",
-      "--provider=gce",
-      "--test_args=--ginkgo.focus=\\[Slow\\] --ginkgo.skip=\\[Serial\\]|\\[Disruptive\\]|\\[Flaky\\]|\\[Feature:.+\\] --minStartupPods=8",
-      "--timeout=150m"
-    ],
-    "scenario": "kubernetes_e2e",
-    "sigOwners": [
-      "sig-gcp"
-    ]
-  },
-  "ci-kubernetes-e2e-gce-gci-qa-slow-m63": {
-    "args": [
-      "--check-leaked-resources",
-      "--env-file=jobs/platform/gce.env",
-      "--extract=gci/gci-63",
-      "--gcp-project-type=gci-qa-project",
-      "--gcp-zone=us-central1-f",
-      "--ginkgo-parallel=25",
-      "--provider=gce",
-      "--test_args=--ginkgo.focus=\\[Slow\\] --ginkgo.skip=\\[Serial\\]|\\[Disruptive\\]|\\[Flaky\\]|\\[Feature:.+\\] --minStartupPods=8",
-      "--timeout=150m"
-    ],
-    "scenario": "kubernetes_e2e",
-    "sigOwners": [
-      "sig-gcp"
-    ]
-  },
-  "ci-kubernetes-e2e-gce-gci-qa-slow-m64": {
-    "args": [
-      "--check-leaked-resources",
-      "--env-file=jobs/platform/gce.env",
-      "--extract=gci/gci-64",
-      "--gcp-project-type=gci-qa-project",
-      "--gcp-zone=us-central1-f",
-      "--ginkgo-parallel=25",
-      "--provider=gce",
-      "--test_args=--ginkgo.focus=\\[Slow\\] --ginkgo.skip=\\[Serial\\]|\\[Disruptive\\]|\\[Flaky\\]|\\[Feature:.+\\] --minStartupPods=8",
-      "--timeout=150m"
-    ],
-    "scenario": "kubernetes_e2e",
-    "sigOwners": [
-      "sig-gcp"
-    ]
-  },
-  "ci-kubernetes-e2e-gce-gci-qa-slow-master": {
-    "args": [
-      "--check-leaked-resources",
-      "--env-file=jobs/platform/gce.env",
-      "--extract=gci/gci-canary",
-      "--gcp-project-type=gci-qa-project",
-      "--gcp-zone=us-central1-f",
-      "--ginkgo-parallel=25",
-      "--provider=gce",
-      "--test_args=--ginkgo.focus=\\[Slow\\] --ginkgo.skip=\\[Serial\\]|\\[Disruptive\\]|\\[Flaky\\]|\\[Feature:.+\\] --minStartupPods=8",
-      "--timeout=150m"
-    ],
-    "scenario": "kubernetes_e2e",
-    "sigOwners": [
-      "sig-gcp"
-    ]
-  },
-  "ci-kubernetes-e2e-gce-gci-serial-sig-cli": {
-    "args": [
-      "--check-leaked-resources",
-      "--env-file=jobs/platform/gce.env",
-      "--extract=ci/latest",
-      "--gcp-node-image=gci",
-      "--gcp-zone=us-central1-f",
-      "--provider=gce",
-      "--test_args=--ginkgo.focus=\\[sig-cli\\].*\\[Serial\\]|\\[sig-cli\\].*\\[Disruptive\\] --ginkgo.skip=\\[Flaky\\]|\\[Feature:.+\\] --minStartupPods=8",
-      "--timeout=500m"
-    ],
-    "scenario": "kubernetes_e2e",
-    "sigOwners": [
-      "sig-cli"
-    ]
-  },
-  "ci-kubernetes-e2e-gce-gpu": {
-    "args": [
-      "--check-leaked-resources",
-      "--env-file=jobs/platform/gce.env",
-      "--env-file=jobs/env/ci-kubernetes-e2e-gce-gpu.env",
-      "--extract=ci/latest",
-      "--gcp-node-image=gci",
-      "--gcp-project-type=gpu-project",
-      "--gcp-zone=us-west1-b",
-      "--provider=gce",
-      "--test_args=--ginkgo.focus=\\[Feature:GPU\\] --minStartupPods=8",
-      "--timeout=180m"
-    ],
-    "scenario": "kubernetes_e2e",
-    "sigOwners": [
-      "sig-scheduling"
-    ]
-  },
-  "ci-kubernetes-e2e-gce-gpu-beta": {
-    "args": [
-      "--check-leaked-resources",
-      "--env-file=jobs/platform/gce.env",
-      "--env-file=jobs/env/ci-kubernetes-e2e-gce-gpu.env",
-      "--extract=ci/k8s-beta",
-      "--gcp-node-image=gci",
-      "--gcp-project-type=gpu-project",
-      "--gcp-zone=us-west1-b",
-      "--provider=gce",
-      "--test_args=--ginkgo.focus=\\[Feature:GPU\\] --minStartupPods=8",
-      "--timeout=180m"
-    ],
-    "scenario": "kubernetes_e2e",
-    "sigOwners": [
-      "sig-scheduling"
-    ]
-  },
-  "ci-kubernetes-e2e-gce-gpu-stable1": {
-    "args": [
-      "--check-leaked-resources",
-      "--env-file=jobs/platform/gce.env",
-      "--env-file=jobs/env/ci-kubernetes-e2e-gce-gpu.env",
-      "--extract=ci/k8s-stable1",
-      "--gcp-project-type=gpu-project",
-      "--gcp-zone=us-west1-b",
-      "--provider=gce",
-      "--test_args=--ginkgo.focus=\\[Feature:GPU\\] --minStartupPods=8",
-      "--timeout=180m"
-    ],
-    "scenario": "kubernetes_e2e",
-    "sigOwners": [
-      "sig-scheduling"
-    ]
-  },
-  "ci-kubernetes-e2e-gce-ha-master": {
-    "args": [
-      "--env-file=jobs/platform/gce.env",
-      "--env-file=jobs/env/ci-kubernetes-e2e-gce-ha-master.env",
-      "--extract=ci/latest",
-      "--gcp-node-image=gci",
-      "--gcp-project=kubernetes-ha-master",
-      "--gcp-zone=us-central1-f",
-      "--provider=gce",
-      "--test_args=--ginkgo.focus=\\[Feature:HAMaster\\] --minStartupPods=8",
-      "--timeout=220m"
-    ],
-    "scenario": "kubernetes_e2e",
-    "sigOwners": [
-      "sig-cluster-lifecycle"
-    ]
-  },
-  "ci-kubernetes-e2e-gce-large-correctness": {
-    "args": [
-      "--cluster=gce-scale-cluster",
-      "--env-file=jobs/env/ci-kubernetes-e2e-gce-large-correctness.env",
-      "--extract=ci/latest",
-      "--gcp-master-image=gci",
-      "--gcp-node-image=gci",
-      "--gcp-project=kubernetes-scale",
-      "--gcp-zone=us-east1-a",
-      "--ginkgo-parallel=30",
-      "--provider=gce",
-      "--test_args=--ginkgo.flakeAttempts=2 --ginkgo.skip=\\[Serial\\]|\\[Disruptive\\]|\\[Flaky\\]|\\[Feature:.+\\]|\\[DisabledForLargeClusters\\] --allowed-not-ready-nodes=20 --node-schedulable-timeout=60m --minStartupPods=8 --gather-resource-usage=master --gather-metrics-at-teardown=master",
-      "--timeout=390m",
-      "--use-logexporter"
-    ],
-    "scenario": "kubernetes_e2e",
-    "sigOwners": [
-      "sig-scalability"
-    ]
-  },
-  "ci-kubernetes-e2e-gce-large-manual-down": {
-    "args": [
-      "--cluster=$USER-large-manual",
-      "--env-file=jobs/env/ci-kubernetes-e2e-gce-large-manual-up.env",
-      "--extract=ci/latest",
-      "--gcp-project=k8s-scale-testing",
-      "--gcp-zone=us-east1-a",
-      "--provider=gce",
-      "--test=false",
-      "--timeout=180m",
-      "--up=false"
-    ],
-    "scenario": "kubernetes_e2e",
-    "sigOwners": [
-      "sig-scalability"
-    ]
-  },
-  "ci-kubernetes-e2e-gce-large-manual-up": {
-    "args": [
-      "--cluster=$USER-large-manual",
-      "--down=false",
-      "--env-file=jobs/env/ci-kubernetes-e2e-gce-large-manual-up.env",
-      "--extract=ci/latest",
-      "--gcp-master-image=gci",
-      "--gcp-node-image=gci",
-      "--gcp-project=k8s-scale-testing",
-      "--gcp-zone=us-east1-a",
-      "--provider=gce",
-      "--test_args=--ginkgo.focus=\\[Feature:Empty\\] --allowed-not-ready-nodes=10 --node-schedulable-timeout=60m",
-      "--timeout=300m"
-    ],
-    "scenario": "kubernetes_e2e",
-    "sigOwners": [
-      "sig-scalability"
-    ]
-  },
-  "ci-kubernetes-e2e-gce-large-performance": {
-    "args": [
-      "--cluster=gce-scale-cluster",
-      "--env-file=jobs/env/ci-kubernetes-e2e-gce-large-performance.env",
-      "--extract=ci/latest",
-      "--gcp-master-image=gci",
-      "--gcp-node-image=gci",
-      "--gcp-project=kubernetes-scale",
-      "--gcp-zone=us-east1-a",
-      "--provider=gce",
-      "--test_args=--ginkgo.focus=\\[Feature:Performance\\] --allowed-not-ready-nodes=20 --node-schedulable-timeout=60m --minStartupPods=8 --gather-resource-usage=master --gather-metrics-at-teardown=master",
-      "--timeout=510m",
-      "--use-logexporter"
-    ],
-    "scenario": "kubernetes_e2e",
-    "sigOwners": [
-      "sig-scalability"
-    ]
-  },
-  "ci-kubernetes-e2e-gce-master-new-downgrade-cluster": {
-    "args": [
-      "--check-leaked-resources",
-      "--check-version-skew=false",
-      "--env-file=jobs/platform/gce.env",
-      "--env-file=jobs/env/ci-kubernetes-e2e-gce-new-master-upgrade-cluster.env",
-      "--extract=ci/k8s-stable1",
-      "--extract=ci/latest",
-      "--gcp-zone=us-central1-f",
-      "--provider=gce",
-      "--skew",
-      "--test_args=--ginkgo.focus=\\[Slow\\]|\\[Serial\\]|\\[Disruptive\\] --ginkgo.skip=\\[Flaky\\]|\\[Feature:.+\\] --kubectl-path=../../../../kubernetes_skew/cluster/kubectl.sh --minStartupPods=8",
-      "--timeout=900m",
-      "--upgrade_args=--ginkgo.focus=\\[Feature:ClusterDowngrade\\] --upgrade-target=ci/k8s-stable1"
-    ],
-    "scenario": "kubernetes_e2e",
-    "sigOwners": [
-      "sig-cluster-lifecycle"
-    ]
-  },
-  "ci-kubernetes-e2e-gce-master-new-downgrade-cluster-parallel": {
-    "args": [
-      "--check-leaked-resources",
-      "--check-version-skew=false",
-      "--env-file=jobs/platform/gce.env",
-      "--env-file=jobs/env/ci-kubernetes-e2e-gce-new-master-upgrade-cluster.env",
-      "--extract=ci/k8s-stable1",
-      "--extract=ci/latest",
-      "--gcp-zone=us-central1-f",
-      "--ginkgo-parallel",
-      "--provider=gce",
-      "--skew",
-      "--test_args=--ginkgo.skip=\\[Slow\\]|\\[Serial\\]|\\[Disruptive\\]|\\[Flaky\\]|\\[Feature:.+\\] --kubectl-path=../../../../kubernetes_skew/cluster/kubectl.sh --minStartupPods=8",
-      "--timeout=120m",
-      "--upgrade_args=--ginkgo.focus=\\[Feature:ClusterDowngrade\\] --upgrade-target=ci/k8s-stable1"
-    ],
-    "scenario": "kubernetes_e2e",
-    "sigOwners": [
-      "sig-cluster-lifecycle"
-    ]
-  },
-  "ci-kubernetes-e2e-gce-master-new-gci-kubectl-skew": {
-    "args": [
-      "--check-leaked-resources",
-      "--check-version-skew=false",
-      "--env-file=jobs/platform/gce.env",
-      "--extract=ci/k8s-stable1",
-      "--extract=ci/latest",
-      "--gcp-node-image=gci",
-      "--gcp-zone=us-central1-f",
-      "--ginkgo-parallel=25",
-      "--provider=gce",
-      "--skew",
-      "--test_args=--ginkgo.focus=Kubectl --ginkgo.skip=\\[Serial\\] --minStartupPods=8",
-      "--timeout=120m"
-    ],
-    "scenario": "kubernetes_e2e",
-    "sigOwners": [
-      "sig-cli"
-    ]
-  },
-  "ci-kubernetes-e2e-gce-master-new-gci-kubectl-skew-serial": {
-    "args": [
-      "--check-leaked-resources",
-      "--check-version-skew=false",
-      "--env-file=jobs/platform/gce.env",
-      "--extract=ci/k8s-stable1",
-      "--extract=ci/latest",
-      "--gcp-node-image=gci",
-      "--gcp-zone=us-central1-f",
-      "--provider=gce",
-      "--skew",
-      "--test_args=--ginkgo.focus=Kubectl.*\\[Serial\\] --minStartupPods=8",
-      "--timeout=120m"
-    ],
-    "scenario": "kubernetes_e2e",
-    "sigOwners": [
-      "sig-cli"
-    ]
-  },
-  "ci-kubernetes-e2e-gce-min-node-permissions": {
-    "args": [
-      "--check-leaked-resources",
-      "--env-file=jobs/platform/gce.env",
-      "--env-file=jobs/env/ci-kubernetes-e2e-gce-min-node-permissions.env",
-      "--extract=ci/latest",
-      "--gcp-node-image=gci",
-      "--gcp-project=k8s-min-node-permissions",
-      "--gcp-zone=us-central1-f",
-      "--provider=gce",
-      "--test_args=--ginkgo.skip=\\[Flaky\\]|\\[Feature:.+\\] --minStartupPods=8",
-      "--timeout=500m"
-    ],
-    "scenario": "kubernetes_e2e",
-    "sigOwners": [
-      "sig-cluster-lifecycle"
-    ]
-  },
-  "ci-kubernetes-e2e-gce-multizone": {
-    "args": [
-      "--check-leaked-resources",
-      "--cluster=bootstrap-e2e-gce-mz",
-      "--env-file=jobs/platform/gce.env",
-      "--env-file=jobs/env/ci-kubernetes-e2e-gce-multizone.env",
-      "--extract=ci/latest",
-      "--gcp-node-image=gci",
-      "--gcp-project=k8s-jkns-e2e-gce-ubelite",
-      "--gcp-zone=us-central1-a",
-      "--ginkgo-parallel=25",
-      "--provider=gce",
-      "--test_args=--ginkgo.skip=\\[Slow\\]|\\[Serial\\]|\\[Disruptive\\]|\\[Flaky\\]|\\[Feature:.+\\] --minStartupPods=8",
-      "--timeout=150m"
-    ],
-    "scenario": "kubernetes_e2e",
-    "sigOwners": [
-      "sig-gcp"
-    ]
-  },
-  "ci-kubernetes-e2e-gce-new-master-gci-kubectl-skew": {
-    "args": [
-      "--check-leaked-resources",
-      "--check-version-skew=false",
-      "--env-file=jobs/platform/gce.env",
-      "--extract=ci/latest",
-      "--extract=ci/k8s-stable1",
-      "--gcp-node-image=gci",
-      "--gcp-zone=us-central1-f",
-      "--ginkgo-parallel=25",
-      "--provider=gce",
-      "--test_args=--ginkgo.focus=Kubectl --ginkgo.skip=\\[Serial\\] --kubectl-path=../../../../kubernetes_skew/cluster/kubectl.sh --minStartupPods=8",
-      "--timeout=120m"
-    ],
-    "scenario": "kubernetes_e2e",
-    "sigOwners": [
-      "sig-cli"
-    ]
-  },
-  "ci-kubernetes-e2e-gce-new-master-gci-kubectl-skew-serial": {
-    "args": [
-      "--check-leaked-resources",
-      "--check-version-skew=false",
-      "--env-file=jobs/platform/gce.env",
-      "--extract=ci/latest",
-      "--extract=ci/k8s-stable1",
-      "--gcp-node-image=gci",
-      "--gcp-zone=us-central1-f",
-      "--provider=gce",
-      "--test_args=--ginkgo.focus=Kubectl.*\\[Serial\\]  --kubectl-path=../../../../kubernetes_skew/cluster/kubectl.sh --minStartupPods=8",
-      "--timeout=120m"
-    ],
-    "scenario": "kubernetes_e2e",
-    "sigOwners": [
-      "sig-cli"
-    ]
-  },
-  "ci-kubernetes-e2e-gce-new-master-upgrade-cluster": {
-    "args": [
-      "--check-leaked-resources",
-      "--check-version-skew=false",
-      "--env-file=jobs/platform/gce.env",
-      "--env-file=jobs/env/ci-kubernetes-e2e-gce-new-master-upgrade-cluster.env",
-      "--extract=ci/latest",
-      "--extract=ci/k8s-stable1",
-      "--gcp-node-image=gci",
-      "--gcp-zone=us-central1-f",
-      "--provider=gce",
-      "--test_args=--ginkgo.focus=\\[Slow\\]|\\[Serial\\]|\\[Disruptive\\] --ginkgo.skip=\\[Flaky\\]|\\[Feature:.+\\] --kubectl-path=../../../../kubernetes_skew/cluster/kubectl.sh --minStartupPods=8",
-      "--timeout=900m",
-      "--upgrade_args=--ginkgo.focus=\\[Feature:ClusterUpgrade\\] --upgrade-target=ci/latest"
-    ],
-    "scenario": "kubernetes_e2e",
-    "sigOwners": [
-      "sig-cluster-lifecycle"
-    ]
-  },
-  "ci-kubernetes-e2e-gce-new-master-upgrade-cluster-new": {
-    "args": [
-      "--check-leaked-resources",
-      "--check-version-skew=false",
-      "--env-file=jobs/platform/gce.env",
-      "--env-file=jobs/env/ci-kubernetes-e2e-gce-new-master-upgrade-cluster-new.env",
-      "--extract=ci/latest",
-      "--extract=ci/k8s-stable1",
-      "--gcp-node-image=gci",
-      "--gcp-zone=us-central1-f",
-      "--provider=gce",
-      "--skew",
-      "--timeout=900m",
-      "--upgrade_args=--ginkgo.focus=\\[Feature:ClusterUpgrade\\] --upgrade-target=ci/latest"
-    ],
-    "scenario": "kubernetes_e2e",
-    "sigOwners": [
-      "sig-cluster-lifecycle"
-    ]
-  },
-  "ci-kubernetes-e2e-gce-new-master-upgrade-cluster-parallel": {
-    "args": [
-      "--check-leaked-resources",
-      "--check-version-skew=false",
-      "--env-file=jobs/platform/gce.env",
-      "--env-file=jobs/env/ci-kubernetes-e2e-gce-new-master-upgrade-cluster.env",
-      "--extract=ci/latest",
-      "--extract=ci/k8s-stable1",
-      "--gcp-zone=us-central1-f",
-      "--ginkgo-parallel",
-      "--provider=gce",
-      "--test_args=--ginkgo.skip=\\[Slow\\]|\\[Serial\\]|\\[Disruptive\\]|\\[Flaky\\]|\\[Feature:.+\\] --kubectl-path=../../../../kubernetes_skew/cluster/kubectl.sh --minStartupPods=8",
-      "--timeout=120m",
-      "--upgrade_args=--ginkgo.focus=\\[Feature:ClusterUpgrade\\] --upgrade-target=ci/latest"
-    ],
-    "scenario": "kubernetes_e2e",
-    "sigOwners": [
-      "sig-cluster-lifecycle"
-    ]
-  },
-  "ci-kubernetes-e2e-gce-new-master-upgrade-master": {
-    "args": [
-      "--check-leaked-resources",
-      "--check-version-skew=false",
-      "--env-file=jobs/platform/gce.env",
-      "--env-file=jobs/env/ci-kubernetes-e2e-gce-new-master-upgrade-master.env",
-      "--extract=ci/latest",
-      "--extract=ci/k8s-stable1",
-      "--gcp-node-image=gci",
-      "--gcp-zone=us-central1-f",
-      "--provider=gce",
-      "--test_args=--kubectl-path=../../../../kubernetes_skew/cluster/kubectl.sh --minStartupPods=8",
-      "--timeout=900m",
-      "--upgrade_args=--ginkgo.focus=\\[Feature:MasterUpgrade\\] --upgrade-target=ci/latest"
-    ],
-    "scenario": "kubernetes_e2e",
-    "sigOwners": [
-      "sig-cluster-lifecycle"
-    ]
-  },
-  "ci-kubernetes-e2e-gce-reboot-release-1-6": {
-    "args": [
-      "--check-leaked-resources",
-      "--cluster=err-e2e",
-      "--env-file=jobs/platform/gce.env",
-      "--extract=ci/latest-1.6",
-      "--gcp-node-image=debian",
-      "--gcp-zone=us-central1-f",
-      "--provider=gce",
-      "--test_args=--ginkgo.focus=\\[Feature:Reboot\\] --minStartupPods=8",
-      "--timeout=180m"
-    ],
-    "scenario": "kubernetes_e2e",
-    "sigOwners": [
-      "sig-gcp"
-    ]
-  },
-  "ci-kubernetes-e2e-gce-reboot-release-1-7": {
-    "args": [
-      "--check-leaked-resources",
-      "--cluster=err-e2e",
-      "--env-file=jobs/platform/gce.env",
-      "--extract=ci/latest-1.7",
-      "--gcp-node-image=debian",
-      "--gcp-zone=us-central1-f",
-      "--provider=gce",
-      "--test_args=--ginkgo.focus=\\[Feature:Reboot\\] --minStartupPods=8",
-      "--timeout=180m"
-    ],
-    "scenario": "kubernetes_e2e",
-    "sigOwners": [
-      "sig-gcp"
-    ]
-  },
-  "ci-kubernetes-e2e-gce-release-1-6": {
-    "args": [
-      "--check-leaked-resources",
-      "--env-file=jobs/platform/gce.env",
-      "--extract=ci/latest-1.6",
-      "--gcp-node-image=debian",
-      "--gcp-zone=us-central1-f",
-      "--ginkgo-parallel=25",
-      "--provider=gce",
-      "--test_args=--ginkgo.skip=\\[Slow\\]|\\[Serial\\]|\\[Disruptive\\]|\\[Flaky\\]|\\[Feature:.+\\] --minStartupPods=8",
-      "--timeout=50m"
-    ],
-    "scenario": "kubernetes_e2e",
-    "sigOwners": [
-      "sig-gcp"
-    ]
-  },
-  "ci-kubernetes-e2e-gce-release-1-7": {
-    "args": [
-      "--check-leaked-resources",
-      "--env-file=jobs/platform/gce.env",
-      "--extract=ci/latest-1.7",
-      "--gcp-node-image=debian",
-      "--gcp-zone=us-central1-f",
-      "--ginkgo-parallel=25",
-      "--provider=gce",
-      "--test_args=--ginkgo.skip=\\[Slow\\]|\\[Serial\\]|\\[Disruptive\\]|\\[Flaky\\]|\\[Feature:.+\\] --minStartupPods=8",
-      "--timeout=50m"
-    ],
-    "scenario": "kubernetes_e2e",
-    "sigOwners": [
-      "sig-gcp"
-    ]
-  },
-  "ci-kubernetes-e2e-gce-scalability-canary": {
-    "args": [
-      "--cluster=e2e-scale-canary",
-      "--env-file=jobs/platform/gce.env",
-      "--env-file=jobs/env/ci-kubernetes-e2e-gci-gce-scalability.env",
-      "--extract=ci/latest",
-      "--gcp-project=google.com:k8s-jenkins-scalability",
-      "--gcp-zone=us-central1-f",
-      "--provider=gce",
-      "--test_args=--ginkgo.focus=\\[Feature:Performance\\] --kube-api-content-type=application/vnd.kubernetes.protobuf --allowed-not-ready-nodes=1 --gather-resource-usage=true --gather-metrics-at-teardown=true --gather-logs-sizes=true --output-print-type=json --minStartupPods=8",
-      "--timeout=120m",
-      "--use-logexporter"
-    ],
-    "scenario": "kubernetes_e2e",
-    "sigOwners": [
-      "sig-testing"
-    ]
-  },
-  "ci-kubernetes-e2e-gce-scale-correctness": {
-    "args": [
-      "--cluster=gce-scale-cluster",
-      "--env-file=jobs/env/ci-kubernetes-e2e-gce-scale-correctness.env",
-      "--extract=ci/latest",
-      "--gcp-master-image=gci",
-      "--gcp-node-image=gci",
-      "--gcp-project=kubernetes-scale",
-      "--gcp-zone=us-east1-a",
-      "--ginkgo-parallel=30",
-      "--provider=gce",
-      "--test_args=--ginkgo.flakeAttempts=2 --ginkgo.skip=\\[Serial\\]|\\[Disruptive\\]|\\[Flaky\\]|\\[Feature:.+\\]|\\[DisabledForLargeClusters\\] --allowed-not-ready-nodes=50 --node-schedulable-timeout=90m --minStartupPods=8 --gather-resource-usage=master --gather-metrics-at-teardown=master",
-      "--timeout=570m",
-      "--use-logexporter"
-    ],
-    "scenario": "kubernetes_e2e",
-    "sigOwners": [
-      "sig-scalability"
-    ]
-  },
-  "ci-kubernetes-e2e-gce-scale-performance": {
-    "args": [
-      "--cluster=gce-scale-cluster",
-      "--env-file=jobs/env/ci-kubernetes-e2e-gce-scale-performance.env",
-      "--extract=ci/latest",
-      "--gcp-project=kubernetes-scale",
-      "--gcp-zone=us-east1-a",
-      "--provider=gce",
-      "--test_args=--ginkgo.focus=\\[Feature:Performance\\] --allowed-not-ready-nodes=50 --node-schedulable-timeout=90m --minStartupPods=8 --gather-resource-usage=master --gather-metrics-at-teardown=master",
-      "--timeout=1290m",
-      "--use-logexporter"
-    ],
-    "scenario": "kubernetes_e2e",
-    "sigOwners": [
-      "sig-scalability"
-    ]
-  },
-  "ci-kubernetes-e2e-gce-serial-release-1-6": {
-    "args": [
-      "--check-leaked-resources",
-      "--env-file=jobs/platform/gce.env",
-      "--extract=ci/latest-1.6",
-      "--gcp-node-image=debian",
-      "--gcp-zone=us-central1-f",
-      "--provider=gce",
-      "--test_args=--ginkgo.focus=\\[Serial\\]|\\[Disruptive\\] --ginkgo.skip=\\[Flaky\\]|\\[Feature:.+\\] --minStartupPods=8",
-      "--timeout=300m"
-    ],
-    "scenario": "kubernetes_e2e",
-    "sigOwners": [
-      "sig-gcp"
-    ]
-  },
-  "ci-kubernetes-e2e-gce-serial-release-1-7": {
-    "args": [
-      "--check-leaked-resources",
-      "--env-file=jobs/platform/gce.env",
-      "--extract=ci/latest-1.7",
-      "--gcp-node-image=debian",
-      "--gcp-zone=us-central1-f",
-      "--provider=gce",
-      "--test_args=--ginkgo.focus=\\[Serial\\]|\\[Disruptive\\] --ginkgo.skip=\\[Flaky\\]|\\[Feature:.+\\] --minStartupPods=8",
-      "--timeout=500m"
-    ],
-    "scenario": "kubernetes_e2e",
-    "sigOwners": [
-      "sig-gcp"
-    ]
-  },
-  "ci-kubernetes-e2e-gce-slow-release-1-6": {
-    "args": [
-      "--check-leaked-resources",
-      "--env-file=jobs/platform/gce.env",
-      "--extract=ci/latest-1.6",
-      "--gcp-node-image=debian",
-      "--gcp-zone=us-central1-f",
-      "--ginkgo-parallel=25",
-      "--provider=gce",
-      "--test_args=--ginkgo.focus=\\[Slow\\] --ginkgo.skip=\\[Serial\\]|\\[Disruptive\\]|\\[Flaky\\]|\\[Feature:.+\\] --minStartupPods=8",
-      "--timeout=150m"
-    ],
-    "scenario": "kubernetes_e2e",
-    "sigOwners": [
-      "sig-gcp"
-    ]
-  },
-  "ci-kubernetes-e2e-gce-slow-release-1-7": {
-    "args": [
-      "--check-leaked-resources",
-      "--env-file=jobs/platform/gce.env",
-      "--extract=ci/latest-1.7",
-      "--gcp-node-image=debian",
-      "--gcp-zone=us-central1-f",
-      "--ginkgo-parallel=25",
-      "--provider=gce",
-      "--test_args=--ginkgo.focus=\\[Slow\\] --ginkgo.skip=\\[Serial\\]|\\[Disruptive\\]|\\[Flaky\\]|\\[Feature:.+\\] --minStartupPods=8",
-      "--timeout=150m"
-    ],
-    "scenario": "kubernetes_e2e",
-    "sigOwners": [
-      "sig-gcp"
-    ]
-  },
-  "ci-kubernetes-e2e-gce-stable1-beta-gci-kubectl-skew": {
-    "args": [
-      "--check-leaked-resources",
-      "--check-version-skew=false",
-      "--env-file=jobs/platform/gce.env",
-      "--extract=ci/k8s-beta",
-      "--extract=ci/k8s-stable1",
-      "--gcp-node-image=gci",
-      "--gcp-zone=us-central1-f",
-      "--ginkgo-parallel",
-      "--provider=gce",
-      "--test_args=--ginkgo.focus=Kubectl --ginkgo.skip=\\[Serial\\] --kubectl-path=../../../../kubernetes_skew/cluster/kubectl.sh --minStartupPods=8",
-      "--timeout=120m"
-    ],
-    "scenario": "kubernetes_e2e",
-    "sigOwners": [
-      "sig-cli"
-    ]
-  },
-  "ci-kubernetes-e2e-gce-stable1-beta-gci-kubectl-skew-serial": {
-    "args": [
-      "--check-leaked-resources",
-      "--check-version-skew=false",
-      "--env-file=jobs/platform/gce.env",
-      "--extract=ci/k8s-beta",
-      "--extract=ci/k8s-stable1",
-      "--gcp-node-image=gci",
-      "--gcp-zone=us-central1-f",
-      "--provider=gce",
-      "--test_args=--ginkgo.focus=Kubectl.*\\[Serial\\] --kubectl-path=../../../../kubernetes_skew/cluster/kubectl.sh --minStartupPods=8",
-      "--timeout=120m"
-    ],
-    "scenario": "kubernetes_e2e",
-    "sigOwners": [
-      "sig-cli"
-    ]
-  },
-  "ci-kubernetes-e2e-gce-stable1-beta-upgrade-cluster": {
-    "args": [
-      "--check-leaked-resources",
-      "--check-version-skew=false",
-      "--env=STORAGE_MEDIA_TYPE=application/vnd.kubernetes.protobuf",
-      "--env-file=jobs/platform/gce.env",
-      "--extract=ci/k8s-beta",
-      "--extract=ci/k8s-stable1",
-      "--gcp-node-image=gci",
-      "--gcp-zone=us-central1-f",
-      "--provider=gce",
-      "--test_args=--kubectl-path=../../../../kubernetes_skew/cluster/kubectl.sh --minStartupPods=8",
-      "--timeout=900m",
-      "--upgrade_args=--ginkgo.focus=\\[Feature:ClusterUpgrade\\] --upgrade-target=ci/k8s-beta --upgrade-image=gci"
-    ],
-    "scenario": "kubernetes_e2e",
-    "sigOwners": [
-      "sig-cluster-lifecycle"
-    ]
-  },
-  "ci-kubernetes-e2e-gce-stable1-beta-upgrade-cluster-new": {
-    "args": [
-      "--check-leaked-resources",
-      "--check-version-skew=false",
-      "--env=STORAGE_MEDIA_TYPE=application/vnd.kubernetes.protobuf",
-      "--env-file=jobs/platform/gce.env",
-      "--extract=ci/k8s-beta",
-      "--extract=ci/k8s-stable1",
-      "--gcp-node-image=gci",
-      "--gcp-zone=us-central1-f",
-      "--provider=gce",
-      "--skew",
-      "--timeout=900m",
-      "--upgrade_args=--ginkgo.focus=\\[Feature:ClusterUpgrade\\] --upgrade-target=ci/k8s-beta --upgrade-image=gci"
-    ],
-    "scenario": "kubernetes_e2e",
-    "sigOwners": [
-      "sig-cluster-lifecycle"
-    ]
-  },
-  "ci-kubernetes-e2e-gce-stable1-beta-upgrade-master": {
-    "args": [
-      "--check-leaked-resources",
-      "--check-version-skew=false",
-      "--env=STORAGE_MEDIA_TYPE=application/vnd.kubernetes.protobuf",
-      "--env-file=jobs/platform/gce.env",
-      "--extract=ci/k8s-beta",
-      "--extract=ci/k8s-stable1",
-      "--gcp-node-image=gci",
-      "--gcp-zone=us-central1-f",
-      "--provider=gce",
-      "--test_args=--kubectl-path=../../../../kubernetes_skew/cluster/kubectl.sh --minStartupPods=8",
-      "--timeout=900m",
-      "--upgrade_args=--ginkgo.focus=\\[Feature:MasterUpgrade\\] --upgrade-target=ci/k8s-beta"
-    ],
-    "scenario": "kubernetes_e2e",
-    "sigOwners": [
-      "sig-cluster-lifecycle"
-    ]
-  },
-  "ci-kubernetes-e2e-gce-stable1-stable2-downgrade-cluster": {
-    "args": [
-      "--check-leaked-resources",
-      "--check-version-skew=false",
-      "--env=STORAGE_MEDIA_TYPE=application/vnd.kubernetes.protobuf",
-      "--env-file=jobs/platform/gce.env",
-      "--extract=ci/k8s-stable2",
-      "--extract=ci/k8s-stable1",
-      "--gcp-node-image=gci",
-      "--gcp-zone=us-central1-f",
-      "--provider=gce",
-      "--skew",
-      "--test_args=--ginkgo.focus=\\[Slow\\]|\\[Serial\\]|\\[Disruptive\\] --ginkgo.skip=\\[Flaky\\]|\\[Feature:.+\\] --kubectl-path=../../../../kubernetes_skew/cluster/kubectl.sh --minStartupPods=8",
-      "--timeout=900m",
-      "--upgrade_args=--ginkgo.focus=\\[Feature:ClusterDowngrade\\] --upgrade-target=ci/k8s-stable2 --upgrade-image=gci"
-    ],
-    "scenario": "kubernetes_e2e",
-    "sigOwners": [
-      "sig-cluster-lifecycle"
-    ]
-  },
-  "ci-kubernetes-e2e-gce-stable1-stable2-downgrade-cluster-parallel": {
-    "args": [
-      "--check-leaked-resources",
-      "--check-version-skew=false",
-      "--env=STORAGE_MEDIA_TYPE=application/vnd.kubernetes.protobuf",
-      "--env-file=jobs/platform/gce.env",
-      "--extract=ci/k8s-stable2",
-      "--extract=ci/k8s-stable1",
-      "--gcp-node-image=gci",
-      "--gcp-zone=us-central1-f",
-      "--ginkgo-parallel",
-      "--provider=gce",
-      "--skew",
-      "--test_args=--ginkgo.skip=\\[Slow\\]|\\[Serial\\]|\\[Disruptive\\]|\\[Flaky\\]|\\[Feature:.+\\] --kubectl-path=../../../../kubernetes_skew/cluster/kubectl.sh --minStartupPods=8",
-      "--timeout=120m",
-      "--upgrade_args=--ginkgo.focus=\\[Feature:ClusterDowngrade\\] --upgrade-target=ci/k8s-stable2 --upgrade-image=gci"
-    ],
-    "scenario": "kubernetes_e2e",
-    "sigOwners": [
-      "sig-cluster-lifecycle"
-    ]
-  },
-  "ci-kubernetes-e2e-gce-stable1-stable2-gci-kubectl-skew": {
-    "args": [
-      "--check-leaked-resources",
-      "--check-version-skew=false",
-      "--env-file=jobs/platform/gce.env",
-      "--extract=ci/k8s-stable2",
-      "--extract=ci/k8s-stable1",
-      "--gcp-node-image=gci",
-      "--gcp-zone=us-central1-f",
-      "--ginkgo-parallel",
-      "--provider=gce",
-      "--skew",
-      "--test_args=--ginkgo.focus=Kubectl --ginkgo.skip=\\[Serial\\] --minStartupPods=8",
-      "--timeout=120m"
-    ],
-    "scenario": "kubernetes_e2e",
-    "sigOwners": [
-      "sig-cli"
-    ]
-  },
-  "ci-kubernetes-e2e-gce-stable1-stable2-gci-kubectl-skew-serial": {
-    "args": [
-      "--check-leaked-resources",
-      "--check-version-skew=false",
-      "--env-file=jobs/platform/gce.env",
-      "--extract=ci/k8s-stable2",
-      "--extract=ci/k8s-stable1",
-      "--gcp-node-image=gci",
-      "--gcp-zone=us-central1-f",
-      "--provider=gce",
-      "--skew",
-      "--test_args=--ginkgo.focus=Kubectl.*\\[Serial\\] --minStartupPods=8",
-      "--timeout=120m"
-    ],
-    "scenario": "kubernetes_e2e",
-    "sigOwners": [
-      "sig-cli"
-    ]
-  },
-  "ci-kubernetes-e2e-gce-stable2-stable1-gci-kubectl-skew": {
-    "args": [
-      "--check-leaked-resources",
-      "--check-version-skew=false",
-      "--env-file=jobs/platform/gce.env",
-      "--extract=ci/k8s-stable1",
-      "--extract=ci/k8s-stable2",
-      "--gcp-node-image=gci",
-      "--gcp-zone=us-central1-f",
-      "--ginkgo-parallel",
-      "--provider=gce",
-      "--test_args=--ginkgo.focus=Kubectl --ginkgo.skip=\\[Serial\\] --kubectl-path=../../../../kubernetes_skew/cluster/kubectl.sh --minStartupPods=8",
-      "--timeout=120m"
-    ],
-    "scenario": "kubernetes_e2e",
-    "sigOwners": [
-      "sig-cli"
-    ]
-  },
-  "ci-kubernetes-e2e-gce-stable2-stable1-gci-kubectl-skew-serial": {
-    "args": [
-      "--check-leaked-resources",
-      "--check-version-skew=false",
-      "--env-file=jobs/platform/gce.env",
-      "--extract=ci/k8s-stable1",
-      "--extract=ci/k8s-stable2",
-      "--gcp-node-image=gci",
-      "--gcp-zone=us-central1-f",
-      "--provider=gce",
-      "--test_args=--ginkgo.focus=Kubectl.*\\[Serial\\] --kubectl-path=../../../../kubernetes_skew/cluster/kubectl.sh --minStartupPods=8",
-      "--timeout=120m"
-    ],
-    "scenario": "kubernetes_e2e",
-    "sigOwners": [
-      "sig-cli"
-    ]
-  },
-  "ci-kubernetes-e2e-gce-stable2-stable1-upgrade-cluster": {
-    "args": [
-      "--check-leaked-resources",
-      "--check-version-skew=false",
-      "--env=STORAGE_MEDIA_TYPE=application/vnd.kubernetes.protobuf",
-      "--env-file=jobs/platform/gce.env",
-      "--extract=ci/k8s-stable1",
-      "--extract=ci/k8s-stable2",
-      "--gcp-node-image=gci",
-      "--gcp-zone=us-central1-f",
-      "--provider=gce",
-      "--test_args=--kubectl-path=../../../../kubernetes_skew/cluster/kubectl.sh --minStartupPods=8",
-      "--timeout=900m",
-      "--upgrade_args=--ginkgo.focus=\\[Feature:ClusterUpgrade\\] --upgrade-target=ci/k8s-stable1 --upgrade-image=gci"
-    ],
-    "scenario": "kubernetes_e2e",
-    "sigOwners": [
-      "sig-cluster-lifecycle"
-    ]
-  },
-  "ci-kubernetes-e2e-gce-stable2-stable1-upgrade-cluster-new": {
-    "args": [
-      "--check-leaked-resources",
-      "--check-version-skew=false",
-      "--env=STORAGE_MEDIA_TYPE=application/vnd.kubernetes.protobuf",
-      "--env-file=jobs/platform/gce.env",
-      "--extract=ci/k8s-stable1",
-      "--extract=ci/k8s-stable2",
-      "--gcp-node-image=gci",
-      "--gcp-zone=us-central1-f",
-      "--provider=gce",
-      "--skew",
-      "--timeout=900m",
-      "--upgrade_args=--ginkgo.focus=\\[Feature:ClusterUpgrade\\] --upgrade-target=ci/k8s-stable1 --upgrade-image=gci"
-    ],
-    "scenario": "kubernetes_e2e",
-    "sigOwners": [
-      "sig-cluster-lifecycle"
-    ]
-  },
-  "ci-kubernetes-e2e-gce-stable2-stable1-upgrade-master": {
-    "args": [
-      "--check-leaked-resources",
-      "--check-version-skew=false",
-      "--env=STORAGE_MEDIA_TYPE=application/vnd.kubernetes.protobuf",
-      "--env-file=jobs/platform/gce.env",
-      "--extract=ci/k8s-stable1",
-      "--extract=ci/k8s-stable2",
-      "--gcp-node-image=gci",
-      "--gcp-zone=us-central1-f",
-      "--provider=gce",
-      "--test_args=--kubectl-path=../../../../kubernetes_skew/cluster/kubectl.sh --minStartupPods=8",
-      "--timeout=900m",
-      "--upgrade_args=--ginkgo.focus=\\[Feature:MasterUpgrade\\] --upgrade-target=ci/k8s-stable1"
-    ],
-    "scenario": "kubernetes_e2e",
-    "sigOwners": [
-      "sig-cluster-lifecycle"
-    ]
-  },
-  "ci-kubernetes-e2e-gce-stackdriver": {
-    "args": [
-      "--check-leaked-resources",
-      "--env-file=jobs/platform/gce.env",
-      "--env-file=jobs/env/ci-kubernetes-e2e-gce-stackdriver.env",
-      "--extract=ci/latest",
-      "--gcp-project=k8s-jkns-e2e-gce-stackdriver",
-      "--gcp-zone=us-central1-f",
-      "--provider=gce",
-      "--test_args=--ginkgo.focus=\\[Feature:StackdriverMonitoring\\]|\\[Feature:StackdriverCustomMetrics\\] --minStartupPods=8",
-      "--timeout=50m"
-    ],
-    "scenario": "kubernetes_e2e",
-    "sigOwners": [
-      "sig-instrumentation"
-    ]
-  },
-  "ci-kubernetes-e2e-gce-taint-evict": {
-    "args": [
-      "--env-file=jobs/platform/gce.env",
-      "--env-file=jobs/env/ci-kubernetes-e2e-gce-taint-evict.env",
-      "--extract=ci/latest",
-      "--gcp-node-image=gci",
-      "--gcp-zone=us-central1-f",
-      "--provider=gce",
-      "--test_args=--ginkgo.focus=\\[Feature:TaintEviction\\] --minStartupPods=8",
-      "--timeout=50m"
-    ],
-    "scenario": "kubernetes_e2e",
-    "sigOwners": [
-      "sig-apps"
-    ]
-  },
-  "ci-kubernetes-e2e-gce-ubuntudev-k8sbeta-default": {
-    "_comment": "AUTO-GENERATED by experiment/generate_tests.py - DO NOT EDIT.",
-    "args": [
-      "--check-leaked-resources=false",
-      "--cluster=test-4f454c8522",
-      "--env=CLOUDSDK_CORE_PRINT_UNHANDLED_TRACEBACKS=1",
-      "--extract=ci/k8s-beta",
-      "--gcp-node-image=ubuntu",
-      "--gcp-project=ubuntu-os-gke-cloud-dev-tests",
-      "--gcp-zone=us-central1-f",
-      "--ginkgo-parallel=30",
-      "--image-family=ubuntu-gke-1604-lts-1",
-      "--image-project=ubuntu-os-gke-cloud-devel",
-      "--provider=gce",
-      "--test_args=--ginkgo.skip=\\[Slow\\]|\\[Serial\\]|\\[Disruptive\\]|\\[Flaky\\]|\\[Feature:.+\\] --minStartupPods=8",
-      "--timeout=50m"
-    ],
-    "scenario": "kubernetes_e2e",
-    "sigOwners": [
-      "sig-node"
-    ],
-    "tags": [
-      "generated"
-    ]
-  },
-  "ci-kubernetes-e2e-gce-ubuntudev-k8sbeta-serial": {
-    "_comment": "AUTO-GENERATED by experiment/generate_tests.py - DO NOT EDIT.",
-    "args": [
-      "--check-leaked-resources=false",
-      "--cluster=test-bdd5648636",
-      "--env=CLOUDSDK_CORE_PRINT_UNHANDLED_TRACEBACKS=1",
-      "--extract=ci/k8s-beta",
-      "--gcp-node-image=ubuntu",
-      "--gcp-project=ubuntu-os-gke-cloud-dev-tests",
-      "--gcp-zone=us-central1-f",
-      "--ginkgo-parallel=1",
-      "--image-family=ubuntu-gke-1604-lts-1",
-      "--image-project=ubuntu-os-gke-cloud-devel",
-      "--provider=gce",
-      "--test_args=--ginkgo.focus=\\[Serial\\]|\\[Disruptive\\] --ginkgo.skip=\\[Flaky\\]|\\[Feature:.+\\] --minStartupPods=8",
-      "--timeout=500m"
-    ],
-    "scenario": "kubernetes_e2e",
-    "sigOwners": [
-      "sig-node"
-    ],
-    "tags": [
-      "generated"
-    ]
-  },
-  "ci-kubernetes-e2e-gce-ubuntudev-k8sbeta-slow": {
-    "_comment": "AUTO-GENERATED by experiment/generate_tests.py - DO NOT EDIT.",
-    "args": [
-      "--check-leaked-resources=false",
-      "--cluster=test-b5d96c1598",
-      "--env=CLOUDSDK_CORE_PRINT_UNHANDLED_TRACEBACKS=1",
-      "--extract=ci/k8s-beta",
-      "--gcp-node-image=ubuntu",
-      "--gcp-project=ubuntu-os-gke-cloud-dev-tests",
-      "--gcp-zone=us-central1-f",
-      "--ginkgo-parallel=30",
-      "--image-family=ubuntu-gke-1604-lts-1",
-      "--image-project=ubuntu-os-gke-cloud-devel",
-      "--provider=gce",
-      "--test_args=--ginkgo.focus=\\[Slow\\] --ginkgo.skip=\\[Serial\\]|\\[Disruptive\\]|\\[Flaky\\]|\\[Feature:.+\\] --minStartupPods=8",
-      "--timeout=150m"
-    ],
-    "scenario": "kubernetes_e2e",
-    "sigOwners": [
-      "sig-node"
-    ],
-    "tags": [
-      "generated"
-    ]
-  },
-  "ci-kubernetes-e2e-gce-ubuntudev-k8sdev-default": {
-    "_comment": "AUTO-GENERATED by experiment/generate_tests.py - DO NOT EDIT.",
-    "args": [
-      "--check-leaked-resources=false",
-      "--cluster=test-b3fd097a64",
-      "--env=CLOUDSDK_CORE_PRINT_UNHANDLED_TRACEBACKS=1",
-      "--extract=ci/latest",
-      "--gcp-node-image=ubuntu",
-      "--gcp-project=ubuntu-os-gke-cloud-dev-tests",
-      "--gcp-zone=us-central1-f",
-      "--ginkgo-parallel=30",
-      "--image-family=ubuntu-gke-1604-lts-1",
-      "--image-project=ubuntu-os-gke-cloud-devel",
-      "--provider=gce",
-      "--test_args=--ginkgo.skip=\\[Slow\\]|\\[Serial\\]|\\[Disruptive\\]|\\[Flaky\\]|\\[Feature:.+\\] --minStartupPods=8",
-      "--timeout=50m"
-    ],
-    "scenario": "kubernetes_e2e",
-    "sigOwners": [
-      "sig-node"
-    ],
-    "tags": [
-      "generated"
-    ]
-  },
-  "ci-kubernetes-e2e-gce-ubuntudev-k8sdev-serial": {
-    "_comment": "AUTO-GENERATED by experiment/generate_tests.py - DO NOT EDIT.",
-    "args": [
-      "--check-leaked-resources=false",
-      "--cluster=test-52428544e5",
-      "--env=CLOUDSDK_CORE_PRINT_UNHANDLED_TRACEBACKS=1",
-      "--extract=ci/latest",
-      "--gcp-node-image=ubuntu",
-      "--gcp-project=ubuntu-os-gke-cloud-dev-tests",
-      "--gcp-zone=us-central1-f",
-      "--ginkgo-parallel=1",
-      "--image-family=ubuntu-gke-1604-lts-1",
-      "--image-project=ubuntu-os-gke-cloud-devel",
-      "--provider=gce",
-      "--test_args=--ginkgo.focus=\\[Serial\\]|\\[Disruptive\\] --ginkgo.skip=\\[Flaky\\]|\\[Feature:.+\\] --minStartupPods=8",
-      "--timeout=500m"
-    ],
-    "scenario": "kubernetes_e2e",
-    "sigOwners": [
-      "sig-node"
-    ],
-    "tags": [
-      "generated"
-    ]
-  },
-  "ci-kubernetes-e2e-gce-ubuntudev-k8sdev-slow": {
-    "_comment": "AUTO-GENERATED by experiment/generate_tests.py - DO NOT EDIT.",
-    "args": [
-      "--check-leaked-resources=false",
-      "--cluster=test-5d6257d272",
-      "--env=CLOUDSDK_CORE_PRINT_UNHANDLED_TRACEBACKS=1",
-      "--extract=ci/latest",
-      "--gcp-node-image=ubuntu",
-      "--gcp-project=ubuntu-os-gke-cloud-dev-tests",
-      "--gcp-zone=us-central1-f",
-      "--ginkgo-parallel=30",
-      "--image-family=ubuntu-gke-1604-lts-1",
-      "--image-project=ubuntu-os-gke-cloud-devel",
-      "--provider=gce",
-      "--test_args=--ginkgo.focus=\\[Slow\\] --ginkgo.skip=\\[Serial\\]|\\[Disruptive\\]|\\[Flaky\\]|\\[Feature:.+\\] --minStartupPods=8",
-      "--timeout=150m"
-    ],
-    "scenario": "kubernetes_e2e",
-    "sigOwners": [
-      "sig-node"
-    ],
-    "tags": [
-      "generated"
-    ]
-  },
-  "ci-kubernetes-e2e-gce-ubuntudev-k8sstable1-default": {
-    "_comment": "AUTO-GENERATED by experiment/generate_tests.py - DO NOT EDIT.",
-    "args": [
-      "--check-leaked-resources=false",
-      "--cluster=test-f99af785cf",
-      "--env=CLOUDSDK_CORE_PRINT_UNHANDLED_TRACEBACKS=1",
-      "--extract=ci/k8s-stable1",
-      "--gcp-node-image=ubuntu",
-      "--gcp-project=ubuntu-os-gke-cloud-dev-tests",
-      "--gcp-zone=us-central1-f",
-      "--ginkgo-parallel=30",
-      "--image-family=ubuntu-gke-1604-lts-1",
-      "--image-project=ubuntu-os-gke-cloud-devel",
-      "--provider=gce",
-      "--test_args=--ginkgo.skip=\\[Slow\\]|\\[Serial\\]|\\[Disruptive\\]|\\[Flaky\\]|\\[Feature:.+\\] --minStartupPods=8",
-      "--timeout=50m"
-    ],
-    "scenario": "kubernetes_e2e",
-    "sigOwners": [
-      "sig-node"
-    ],
-    "tags": [
-      "generated"
-    ]
-  },
-  "ci-kubernetes-e2e-gce-ubuntudev-k8sstable1-serial": {
-    "_comment": "AUTO-GENERATED by experiment/generate_tests.py - DO NOT EDIT.",
-    "args": [
-      "--check-leaked-resources=false",
-      "--cluster=test-7dcacf28c9",
-      "--env=CLOUDSDK_CORE_PRINT_UNHANDLED_TRACEBACKS=1",
-      "--extract=ci/k8s-stable1",
-      "--gcp-node-image=ubuntu",
-      "--gcp-project=ubuntu-os-gke-cloud-dev-tests",
-      "--gcp-zone=us-central1-f",
-      "--ginkgo-parallel=1",
-      "--image-family=ubuntu-gke-1604-lts-1",
-      "--image-project=ubuntu-os-gke-cloud-devel",
-      "--provider=gce",
-      "--test_args=--ginkgo.focus=\\[Serial\\]|\\[Disruptive\\] --ginkgo.skip=\\[Flaky\\]|\\[Feature:.+\\] --minStartupPods=8",
-      "--timeout=500m"
-    ],
-    "scenario": "kubernetes_e2e",
-    "sigOwners": [
-      "sig-node"
-    ],
-    "tags": [
-      "generated"
-    ]
-  },
-  "ci-kubernetes-e2e-gce-ubuntudev-k8sstable1-slow": {
-    "_comment": "AUTO-GENERATED by experiment/generate_tests.py - DO NOT EDIT.",
-    "args": [
-      "--check-leaked-resources=false",
-      "--cluster=test-5978e38009",
-      "--env=CLOUDSDK_CORE_PRINT_UNHANDLED_TRACEBACKS=1",
-      "--extract=ci/k8s-stable1",
-      "--gcp-node-image=ubuntu",
-      "--gcp-project=ubuntu-os-gke-cloud-dev-tests",
-      "--gcp-zone=us-central1-f",
-      "--ginkgo-parallel=30",
-      "--image-family=ubuntu-gke-1604-lts-1",
-      "--image-project=ubuntu-os-gke-cloud-devel",
-      "--provider=gce",
-      "--test_args=--ginkgo.focus=\\[Slow\\] --ginkgo.skip=\\[Serial\\]|\\[Disruptive\\]|\\[Flaky\\]|\\[Feature:.+\\] --minStartupPods=8",
-      "--timeout=150m"
-    ],
-    "scenario": "kubernetes_e2e",
-    "sigOwners": [
-      "sig-node"
-    ],
-    "tags": [
-      "generated"
-    ]
-  },
-  "ci-kubernetes-e2e-gce-ubuntudev-k8sstable2-default": {
-    "_comment": "AUTO-GENERATED by experiment/generate_tests.py - DO NOT EDIT.",
-    "args": [
-      "--check-leaked-resources=false",
-      "--cluster=test-73a0ac990b",
-      "--env=CLOUDSDK_CORE_PRINT_UNHANDLED_TRACEBACKS=1",
-      "--extract=ci/k8s-stable2",
-      "--gcp-node-image=ubuntu",
-      "--gcp-project=ubuntu-os-gke-cloud-dev-tests",
-      "--gcp-zone=us-central1-f",
-      "--ginkgo-parallel=30",
-      "--image-family=ubuntu-gke-1604-lts-1",
-      "--image-project=ubuntu-os-gke-cloud-devel",
-      "--provider=gce",
-      "--test_args=--ginkgo.skip=\\[Slow\\]|\\[Serial\\]|\\[Disruptive\\]|\\[Flaky\\]|\\[Feature:.+\\] --minStartupPods=8",
-      "--timeout=50m"
-    ],
-    "scenario": "kubernetes_e2e",
-    "sigOwners": [
-      "sig-node"
-    ],
-    "tags": [
-      "generated"
-    ]
-  },
-  "ci-kubernetes-e2e-gce-ubuntudev-k8sstable2-serial": {
-    "_comment": "AUTO-GENERATED by experiment/generate_tests.py - DO NOT EDIT.",
-    "args": [
-      "--check-leaked-resources=false",
-      "--cluster=test-9b786c1f82",
-      "--env=CLOUDSDK_CORE_PRINT_UNHANDLED_TRACEBACKS=1",
-      "--extract=ci/k8s-stable2",
-      "--gcp-node-image=ubuntu",
-      "--gcp-project=ubuntu-os-gke-cloud-dev-tests",
-      "--gcp-zone=us-central1-f",
-      "--ginkgo-parallel=1",
-      "--image-family=ubuntu-gke-1604-lts-1",
-      "--image-project=ubuntu-os-gke-cloud-devel",
-      "--provider=gce",
-      "--test_args=--ginkgo.focus=\\[Serial\\]|\\[Disruptive\\] --ginkgo.skip=\\[Flaky\\]|\\[Feature:.+\\] --minStartupPods=8",
-      "--timeout=500m"
-    ],
-    "scenario": "kubernetes_e2e",
-    "sigOwners": [
-      "sig-node"
-    ],
-    "tags": [
-      "generated"
-    ]
-  },
-  "ci-kubernetes-e2e-gce-ubuntudev-k8sstable2-slow": {
-    "_comment": "AUTO-GENERATED by experiment/generate_tests.py - DO NOT EDIT.",
-    "args": [
-      "--check-leaked-resources=false",
-      "--cluster=test-44d08e0eb7",
-      "--env=CLOUDSDK_CORE_PRINT_UNHANDLED_TRACEBACKS=1",
-      "--extract=ci/k8s-stable2",
-      "--gcp-node-image=ubuntu",
-      "--gcp-project=ubuntu-os-gke-cloud-dev-tests",
-      "--gcp-zone=us-central1-f",
-      "--ginkgo-parallel=30",
-      "--image-family=ubuntu-gke-1604-lts-1",
-      "--image-project=ubuntu-os-gke-cloud-devel",
-      "--provider=gce",
-      "--test_args=--ginkgo.focus=\\[Slow\\] --ginkgo.skip=\\[Serial\\]|\\[Disruptive\\]|\\[Flaky\\]|\\[Feature:.+\\] --minStartupPods=8",
-      "--timeout=150m"
-    ],
-    "scenario": "kubernetes_e2e",
-    "sigOwners": [
-      "sig-node"
-    ],
-    "tags": [
-      "generated"
-    ]
-  },
-  "ci-kubernetes-e2e-gce-ubuntudev2-k8sbeta-default": {
-    "_comment": "AUTO-GENERATED by experiment/generate_tests.py - DO NOT EDIT.",
-    "args": [
-      "--check-leaked-resources=false",
-      "--cluster=test-674dd0267e",
-      "--env=CLOUDSDK_CORE_PRINT_UNHANDLED_TRACEBACKS=1",
-      "--extract=ci/k8s-beta",
-      "--gcp-node-image=ubuntu",
-      "--gcp-project=ubuntu-os-gke-cloud-dev-tests",
-      "--gcp-zone=us-central1-f",
-      "--ginkgo-parallel=30",
-      "--image-family=ubuntu-gke-1604-lts-2",
-      "--image-project=ubuntu-os-gke-cloud-devel",
-      "--provider=gce",
-      "--test_args=--ginkgo.skip=\\[Slow\\]|\\[Serial\\]|\\[Disruptive\\]|\\[Flaky\\]|\\[Feature:.+\\] --minStartupPods=8",
-      "--timeout=50m"
-    ],
-    "scenario": "kubernetes_e2e",
-    "sigOwners": [
-      "sig-node"
-    ],
-    "tags": [
-      "generated"
-    ]
-  },
-  "ci-kubernetes-e2e-gce-ubuntudev2-k8sbeta-serial": {
-    "_comment": "AUTO-GENERATED by experiment/generate_tests.py - DO NOT EDIT.",
-    "args": [
-      "--check-leaked-resources=false",
-      "--cluster=test-fced64ae0b",
-      "--env=CLOUDSDK_CORE_PRINT_UNHANDLED_TRACEBACKS=1",
-      "--extract=ci/k8s-beta",
-      "--gcp-node-image=ubuntu",
-      "--gcp-project=ubuntu-os-gke-cloud-dev-tests",
-      "--gcp-zone=us-central1-f",
-      "--ginkgo-parallel=1",
-      "--image-family=ubuntu-gke-1604-lts-2",
-      "--image-project=ubuntu-os-gke-cloud-devel",
-      "--provider=gce",
-      "--test_args=--ginkgo.focus=\\[Serial\\]|\\[Disruptive\\] --ginkgo.skip=\\[Flaky\\]|\\[Feature:.+\\] --minStartupPods=8",
-      "--timeout=500m"
-    ],
-    "scenario": "kubernetes_e2e",
-    "sigOwners": [
-      "sig-node"
-    ],
-    "tags": [
-      "generated"
-    ]
-  },
-  "ci-kubernetes-e2e-gce-ubuntudev2-k8sbeta-slow": {
-    "_comment": "AUTO-GENERATED by experiment/generate_tests.py - DO NOT EDIT.",
-    "args": [
-      "--check-leaked-resources=false",
-      "--cluster=test-41a25fc501",
-      "--env=CLOUDSDK_CORE_PRINT_UNHANDLED_TRACEBACKS=1",
-      "--extract=ci/k8s-beta",
-      "--gcp-node-image=ubuntu",
-      "--gcp-project=ubuntu-os-gke-cloud-dev-tests",
-      "--gcp-zone=us-central1-f",
-      "--ginkgo-parallel=30",
-      "--image-family=ubuntu-gke-1604-lts-2",
-      "--image-project=ubuntu-os-gke-cloud-devel",
-      "--provider=gce",
-      "--test_args=--ginkgo.focus=\\[Slow\\] --ginkgo.skip=\\[Serial\\]|\\[Disruptive\\]|\\[Flaky\\]|\\[Feature:.+\\] --minStartupPods=8",
-      "--timeout=150m"
-    ],
-    "scenario": "kubernetes_e2e",
-    "sigOwners": [
-      "sig-node"
-    ],
-    "tags": [
-      "generated"
-    ]
-  },
-  "ci-kubernetes-e2e-gce-ubuntudev2-k8sdev-default": {
-    "_comment": "AUTO-GENERATED by experiment/generate_tests.py - DO NOT EDIT.",
-    "args": [
-      "--check-leaked-resources=false",
-      "--cluster=test-5df94c5520",
-      "--env=CLOUDSDK_CORE_PRINT_UNHANDLED_TRACEBACKS=1",
-      "--extract=ci/latest",
-      "--gcp-node-image=ubuntu",
-      "--gcp-project=ubuntu-os-gke-cloud-dev-tests",
-      "--gcp-zone=us-central1-f",
-      "--ginkgo-parallel=30",
-      "--image-family=ubuntu-gke-1604-lts-2",
-      "--image-project=ubuntu-os-gke-cloud-devel",
-      "--provider=gce",
-      "--test_args=--ginkgo.skip=\\[Slow\\]|\\[Serial\\]|\\[Disruptive\\]|\\[Flaky\\]|\\[Feature:.+\\] --minStartupPods=8",
-      "--timeout=50m"
-    ],
-    "scenario": "kubernetes_e2e",
-    "sigOwners": [
-      "sig-node"
-    ],
-    "tags": [
-      "generated"
-    ]
-  },
-  "ci-kubernetes-e2e-gce-ubuntudev2-k8sdev-serial": {
-    "_comment": "AUTO-GENERATED by experiment/generate_tests.py - DO NOT EDIT.",
-    "args": [
-      "--check-leaked-resources=false",
-      "--cluster=test-c6f45f44b0",
-      "--env=CLOUDSDK_CORE_PRINT_UNHANDLED_TRACEBACKS=1",
-      "--extract=ci/latest",
-      "--gcp-node-image=ubuntu",
-      "--gcp-project=ubuntu-os-gke-cloud-dev-tests",
-      "--gcp-zone=us-central1-f",
-      "--ginkgo-parallel=1",
-      "--image-family=ubuntu-gke-1604-lts-2",
-      "--image-project=ubuntu-os-gke-cloud-devel",
-      "--provider=gce",
-      "--test_args=--ginkgo.focus=\\[Serial\\]|\\[Disruptive\\] --ginkgo.skip=\\[Flaky\\]|\\[Feature:.+\\] --minStartupPods=8",
-      "--timeout=500m"
-    ],
-    "scenario": "kubernetes_e2e",
-    "sigOwners": [
-      "sig-node"
-    ],
-    "tags": [
-      "generated"
-    ]
-  },
-  "ci-kubernetes-e2e-gce-ubuntudev2-k8sdev-slow": {
-    "_comment": "AUTO-GENERATED by experiment/generate_tests.py - DO NOT EDIT.",
-    "args": [
-      "--check-leaked-resources=false",
-      "--cluster=test-ad7428efc1",
-      "--env=CLOUDSDK_CORE_PRINT_UNHANDLED_TRACEBACKS=1",
-      "--extract=ci/latest",
-      "--gcp-node-image=ubuntu",
-      "--gcp-project=ubuntu-os-gke-cloud-dev-tests",
-      "--gcp-zone=us-central1-f",
-      "--ginkgo-parallel=30",
-      "--image-family=ubuntu-gke-1604-lts-2",
-      "--image-project=ubuntu-os-gke-cloud-devel",
-      "--provider=gce",
-      "--test_args=--ginkgo.focus=\\[Slow\\] --ginkgo.skip=\\[Serial\\]|\\[Disruptive\\]|\\[Flaky\\]|\\[Feature:.+\\] --minStartupPods=8",
-      "--timeout=150m"
-    ],
-    "scenario": "kubernetes_e2e",
-    "sigOwners": [
-      "sig-node"
-    ],
-    "tags": [
-      "generated"
-    ]
-  },
-  "ci-kubernetes-e2e-gce-ubuntustable1-k8sdev-default": {
-    "_comment": "AUTO-GENERATED by experiment/generate_tests.py - DO NOT EDIT.",
-    "args": [
-      "--check-leaked-resources=false",
-      "--cluster=test-2e79fbd2ec",
-      "--env=CLOUDSDK_CORE_PRINT_UNHANDLED_TRACEBACKS=1",
-      "--extract=ci/latest",
-      "--gcp-node-image=ubuntu",
-      "--gcp-project=ubuntu-os-gke-cloud-tests",
-      "--gcp-zone=us-central1-f",
-      "--ginkgo-parallel=30",
-      "--image-family=ubuntu-gke-1604-lts",
-      "--image-project=ubuntu-os-gke-cloud",
-      "--provider=gce",
-      "--test_args=--ginkgo.skip=\\[Slow\\]|\\[Serial\\]|\\[Disruptive\\]|\\[Flaky\\]|\\[Feature:.+\\] --minStartupPods=8",
-      "--timeout=50m"
-    ],
-    "scenario": "kubernetes_e2e",
-    "sigOwners": [
-      "sig-node"
-    ],
-    "tags": [
-      "generated"
-    ]
-  },
-  "ci-kubernetes-e2e-gce-ubuntustable1-k8sdev-serial": {
-    "_comment": "AUTO-GENERATED by experiment/generate_tests.py - DO NOT EDIT.",
-    "args": [
-      "--check-leaked-resources=false",
-      "--cluster=test-c858633e76",
-      "--env=CLOUDSDK_CORE_PRINT_UNHANDLED_TRACEBACKS=1",
-      "--extract=ci/latest",
-      "--gcp-node-image=ubuntu",
-      "--gcp-project=ubuntu-os-gke-cloud-tests",
-      "--gcp-zone=us-central1-f",
-      "--ginkgo-parallel=1",
-      "--image-family=ubuntu-gke-1604-lts",
-      "--image-project=ubuntu-os-gke-cloud",
-      "--provider=gce",
-      "--test_args=--ginkgo.focus=\\[Serial\\]|\\[Disruptive\\] --ginkgo.skip=\\[Flaky\\]|\\[Feature:.+\\] --minStartupPods=8",
-      "--timeout=500m"
-    ],
-    "scenario": "kubernetes_e2e",
-    "sigOwners": [
-      "sig-node"
-    ],
-    "tags": [
-      "generated"
-    ]
-  },
-  "ci-kubernetes-e2e-gce-ubuntustable1-k8sdev-slow": {
-    "_comment": "AUTO-GENERATED by experiment/generate_tests.py - DO NOT EDIT.",
-    "args": [
-      "--check-leaked-resources=false",
-      "--cluster=test-70b21a36b2",
-      "--env=CLOUDSDK_CORE_PRINT_UNHANDLED_TRACEBACKS=1",
-      "--extract=ci/latest",
-      "--gcp-node-image=ubuntu",
-      "--gcp-project=ubuntu-os-gke-cloud-tests",
-      "--gcp-zone=us-central1-f",
-      "--ginkgo-parallel=30",
-      "--image-family=ubuntu-gke-1604-lts",
-      "--image-project=ubuntu-os-gke-cloud",
-      "--provider=gce",
-      "--test_args=--ginkgo.focus=\\[Slow\\] --ginkgo.skip=\\[Serial\\]|\\[Disruptive\\]|\\[Flaky\\]|\\[Feature:.+\\] --minStartupPods=8",
-      "--timeout=150m"
-    ],
-    "scenario": "kubernetes_e2e",
-    "sigOwners": [
-      "sig-node"
-    ],
-    "tags": [
-      "generated"
-    ]
-  },
-  "ci-kubernetes-e2e-gce-ubuntustable1-k8sstable1-default": {
-    "_comment": "AUTO-GENERATED by experiment/generate_tests.py - DO NOT EDIT.",
-    "args": [
-      "--check-leaked-resources=false",
-      "--cluster=test-b9bc64dba5",
-      "--env=CLOUDSDK_CORE_PRINT_UNHANDLED_TRACEBACKS=1",
-      "--extract=ci/k8s-stable1",
-      "--gcp-node-image=ubuntu",
-      "--gcp-project=ubuntu-os-gke-cloud-tests",
-      "--gcp-zone=us-central1-f",
-      "--ginkgo-parallel=30",
-      "--image-family=ubuntu-gke-1604-lts",
-      "--image-project=ubuntu-os-gke-cloud",
-      "--provider=gce",
-      "--test_args=--ginkgo.skip=\\[Slow\\]|\\[Serial\\]|\\[Disruptive\\]|\\[Flaky\\]|\\[Feature:.+\\] --minStartupPods=8",
-      "--timeout=50m"
-    ],
-    "scenario": "kubernetes_e2e",
-    "sigOwners": [
-      "sig-node"
-    ],
-    "tags": [
-      "generated"
-    ]
-  },
-  "ci-kubernetes-e2e-gce-ubuntustable1-k8sstable1-serial": {
-    "_comment": "AUTO-GENERATED by experiment/generate_tests.py - DO NOT EDIT.",
-    "args": [
-      "--check-leaked-resources=false",
-      "--cluster=test-4c9af8b031",
-      "--env=CLOUDSDK_CORE_PRINT_UNHANDLED_TRACEBACKS=1",
-      "--extract=ci/k8s-stable1",
-      "--gcp-node-image=ubuntu",
-      "--gcp-project=ubuntu-os-gke-cloud-tests",
-      "--gcp-zone=us-central1-f",
-      "--ginkgo-parallel=1",
-      "--image-family=ubuntu-gke-1604-lts",
-      "--image-project=ubuntu-os-gke-cloud",
-      "--provider=gce",
-      "--test_args=--ginkgo.focus=\\[Serial\\]|\\[Disruptive\\] --ginkgo.skip=\\[Flaky\\]|\\[Feature:.+\\] --minStartupPods=8",
-      "--timeout=500m"
-    ],
-    "scenario": "kubernetes_e2e",
-    "sigOwners": [
-      "sig-node"
-    ],
-    "tags": [
-      "generated"
-    ]
-  },
-  "ci-kubernetes-e2e-gce-ubuntustable1-k8sstable1-slow": {
-    "_comment": "AUTO-GENERATED by experiment/generate_tests.py - DO NOT EDIT.",
-    "args": [
-      "--check-leaked-resources=false",
-      "--cluster=test-7214dd78b9",
-      "--env=CLOUDSDK_CORE_PRINT_UNHANDLED_TRACEBACKS=1",
-      "--extract=ci/k8s-stable1",
-      "--gcp-node-image=ubuntu",
-      "--gcp-project=ubuntu-os-gke-cloud-tests",
-      "--gcp-zone=us-central1-f",
-      "--ginkgo-parallel=30",
-      "--image-family=ubuntu-gke-1604-lts",
-      "--image-project=ubuntu-os-gke-cloud",
-      "--provider=gce",
-      "--test_args=--ginkgo.focus=\\[Slow\\] --ginkgo.skip=\\[Serial\\]|\\[Disruptive\\]|\\[Flaky\\]|\\[Feature:.+\\] --minStartupPods=8",
-      "--timeout=150m"
-    ],
-    "scenario": "kubernetes_e2e",
-    "sigOwners": [
-      "sig-node"
-    ],
-    "tags": [
-      "generated"
-    ]
-  },
-  "ci-kubernetes-e2e-gce-ubuntustable1-k8sstable2-default": {
-    "_comment": "AUTO-GENERATED by experiment/generate_tests.py - DO NOT EDIT.",
-    "args": [
-      "--check-leaked-resources=false",
-      "--cluster=test-2245e27031",
-      "--env=CLOUDSDK_CORE_PRINT_UNHANDLED_TRACEBACKS=1",
-      "--extract=ci/k8s-stable2",
-      "--gcp-node-image=ubuntu",
-      "--gcp-project=ubuntu-os-gke-cloud-tests",
-      "--gcp-zone=us-central1-f",
-      "--ginkgo-parallel=30",
-      "--image-family=ubuntu-gke-1604-lts",
-      "--image-project=ubuntu-os-gke-cloud",
-      "--provider=gce",
-      "--test_args=--ginkgo.skip=\\[Slow\\]|\\[Serial\\]|\\[Disruptive\\]|\\[Flaky\\]|\\[Feature:.+\\] --minStartupPods=8",
-      "--timeout=50m"
-    ],
-    "scenario": "kubernetes_e2e",
-    "sigOwners": [
-      "sig-node"
-    ],
-    "tags": [
-      "generated"
-    ]
-  },
-  "ci-kubernetes-e2e-gce-ubuntustable1-k8sstable2-serial": {
-    "_comment": "AUTO-GENERATED by experiment/generate_tests.py - DO NOT EDIT.",
-    "args": [
-      "--check-leaked-resources=false",
-      "--cluster=test-9dcf8231c6",
-      "--env=CLOUDSDK_CORE_PRINT_UNHANDLED_TRACEBACKS=1",
-      "--extract=ci/k8s-stable2",
-      "--gcp-node-image=ubuntu",
-      "--gcp-project=ubuntu-os-gke-cloud-dev-tests",
-      "--gcp-zone=us-central1-f",
-      "--ginkgo-parallel=1",
-      "--image-family=ubuntu-gke-1604-lts",
-      "--image-project=ubuntu-os-gke-cloud",
-      "--provider=gce",
-      "--test_args=--ginkgo.focus=\\[Serial\\]|\\[Disruptive\\] --ginkgo.skip=\\[Flaky\\]|\\[Feature:.+\\] --minStartupPods=8",
-      "--timeout=500m"
-    ],
-    "scenario": "kubernetes_e2e",
-    "sigOwners": [
-      "sig-node"
-    ],
-    "tags": [
-      "generated"
-    ]
-  },
-  "ci-kubernetes-e2e-gce-ubuntustable1-k8sstable2-slow": {
-    "_comment": "AUTO-GENERATED by experiment/generate_tests.py - DO NOT EDIT.",
-    "args": [
-      "--check-leaked-resources=false",
-      "--cluster=test-e5822f389c",
-      "--env=CLOUDSDK_CORE_PRINT_UNHANDLED_TRACEBACKS=1",
-      "--extract=ci/k8s-stable2",
-      "--gcp-node-image=ubuntu",
-      "--gcp-project=ubuntu-os-gke-cloud-tests",
-      "--gcp-zone=us-central1-f",
-      "--ginkgo-parallel=30",
-      "--image-family=ubuntu-gke-1604-lts",
-      "--image-project=ubuntu-os-gke-cloud",
-      "--provider=gce",
-      "--test_args=--ginkgo.focus=\\[Slow\\] --ginkgo.skip=\\[Serial\\]|\\[Disruptive\\]|\\[Flaky\\]|\\[Feature:.+\\] --minStartupPods=8",
-      "--timeout=150m"
-    ],
-    "scenario": "kubernetes_e2e",
-    "sigOwners": [
-      "sig-node"
-    ],
-    "tags": [
-      "generated"
-    ]
-  },
-  "ci-kubernetes-e2e-gci-gce": {
-    "args": [
-      "--check-leaked-resources",
-      "--env-file=jobs/platform/gce.env",
-      "--env-file=jobs/env/ci-kubernetes-e2e-gci-gce.env",
-      "--extract=ci/latest",
-      "--gcp-master-image=gci",
-      "--gcp-node-image=gci",
-      "--gcp-zone=us-central1-f",
-      "--ginkgo-parallel=30",
-      "--provider=gce",
-      "--publish=gs://kubernetes-release-dev/ci/latest-green.txt",
-      "--test_args=--ginkgo.skip=\\[Slow\\]|\\[Serial\\]|\\[Disruptive\\]|\\[Flaky\\]|\\[Feature:.+\\] --minStartupPods=8",
-      "--timeout=50m"
-    ],
-    "scenario": "kubernetes_e2e",
-    "sigOwners": [
-      "sig-gcp"
-    ]
-  },
-  "ci-kubernetes-e2e-gci-gce-alpha-features": {
-    "args": [
-      "--check-leaked-resources",
-      "--env-file=jobs/platform/gce.env",
-      "--env-file=jobs/env/ci-kubernetes-e2e-gci-gce-alpha-features.env",
-      "--extract=ci/latest",
-      "--gcp-node-image=gci",
-      "--gcp-zone=us-central1-f",
-      "--provider=gce",
-      "--test_args=--ginkgo.focus=\\[Feature:(Audit|LocalPersistentVolumes|PodPreset|MountPropagation|PVCProtection)\\]|Networking --ginkgo.skip=Networking-Performance|IPv6 --minStartupPods=8",
-      "--timeout=180m"
-    ],
-    "scenario": "kubernetes_e2e",
-    "sigOwners": [
-      "sig-gcp"
-    ]
-  },
-  "ci-kubernetes-e2e-gci-gce-autoscaling": {
-    "args": [
-      "--check-leaked-resources",
-      "--env-file=jobs/platform/gce.env",
-      "--env-file=jobs/env/ci-kubernetes-e2e-gci-gce-autoscaling.env",
-      "--extract=ci/latest",
-      "--gcp-node-image=gci",
-      "--gcp-project=k8s-jkns-gci-autoscaling",
-      "--gcp-zone=us-central1-f",
-      "--provider=gce",
-      "--runtime-config=scheduling.k8s.io/v1alpha1=true",
-      "--test_args=--ginkgo.focus=\\[Feature:ClusterSizeAutoscalingScaleUp\\]|\\[Feature:ClusterSizeAutoscalingScaleDown\\]|\\[Feature:InitialResources\\]|\\[Feature:CustomMetricsAutoscaling\\] --ginkgo.skip=\\[Flaky\\] --minStartupPods=8",
-      "--timeout=300m"
-    ],
-    "scenario": "kubernetes_e2e",
-    "sigOwners": [
-      "sig-autoscaling"
-    ]
-  },
-  "ci-kubernetes-e2e-gci-gce-autoscaling-migs": {
-    "args": [
-      "--check-leaked-resources",
-      "--env-file=jobs/platform/gce.env",
-      "--env-file=jobs/env/ci-kubernetes-e2e-gci-gce-autoscaling-migs.env",
-      "--extract=ci/latest",
-      "--gcp-node-image=gci",
-      "--gcp-project=k8s-jkns-gci-autoscaling-migs",
-      "--gcp-zone=us-central1-f",
-      "--provider=gce",
-      "--runtime-config=scheduling.k8s.io/v1alpha1=true",
-      "--test_args=--ginkgo.focus=\\[Feature:ClusterSizeAutoscalingScaleUp\\]|\\[Feature:ClusterSizeAutoscalingScaleDown\\]|\\[Feature:CustomMetricsAutoscaling\\] --ginkgo.skip=\\[Flaky\\] --minStartupPods=8",
-      "--timeout=300m"
-    ],
-    "scenario": "kubernetes_e2e",
-    "sigOwners": [
-      "sig-autoscaling"
-    ]
-  },
-  "ci-kubernetes-e2e-gci-gce-es-logging": {
-    "args": [
-      "--check-leaked-resources",
-      "--env-file=jobs/platform/gce.env",
-      "--env-file=jobs/env/ci-kubernetes-e2e-gci-gce-es-logging.env",
-      "--extract=ci/latest",
-      "--gcp-node-image=gci",
-      "--gcp-zone=us-central1-f",
-      "--provider=gce",
-      "--test_args=--ginkgo.focus=\\[Feature:Elasticsearch\\] --minStartupPods=8",
-      "--timeout=90m"
-    ],
-    "scenario": "kubernetes_e2e",
-    "sigOwners": [
-      "sig-instrumentation"
-    ]
-  },
-  "ci-kubernetes-e2e-gci-gce-etcd3": {
-    "args": [
-      "--check-leaked-resources",
-      "--env-file=jobs/platform/gce.env",
-      "--extract=ci/latest",
-      "--gcp-node-image=gci",
-      "--gcp-zone=us-central1-f",
-      "--ginkgo-parallel=25",
-      "--provider=gce",
-      "--test_args=--ginkgo.skip=\\[Slow\\]|\\[Serial\\]|\\[Disruptive\\]|\\[Flaky\\]|\\[Feature:.+\\] --minStartupPods=8",
-      "--timeout=50m"
-    ],
-    "scenario": "kubernetes_e2e",
-    "sigOwners": [
-      "sig-gcp"
-    ]
-  },
-  "ci-kubernetes-e2e-gci-gce-etcd3-sig-cli": {
-    "args": [
-      "--check-leaked-resources",
-      "--env-file=jobs/platform/gce.env",
-      "--extract=ci/latest",
-      "--gcp-node-image=gci",
-      "--gcp-zone=us-central1-f",
-      "--ginkgo-parallel=25",
-      "--provider=gce",
-      "--test_args=--ginkgo.focus=\\[sig-cli\\] --ginkgo.skip=\\[Slow\\]|\\[Serial\\]|\\[Disruptive\\]|\\[Flaky\\]|\\[Feature:.+\\] --minStartupPods=8",
-      "--timeout=50m"
-    ],
-    "scenario": "kubernetes_e2e",
-    "sigOwners": [
-      "sig-cli"
-    ]
-  },
-  "ci-kubernetes-e2e-gci-gce-flaky": {
-    "args": [
-      "--check-leaked-resources",
-      "--env-file=jobs/platform/gce.env",
-      "--extract=ci/latest",
-      "--gcp-node-image=gci",
-      "--gcp-zone=us-central1-f",
-      "--provider=gce",
-      "--test_args=--ginkgo.focus=\\[Flaky\\] --ginkgo.skip=\\[Feature:.+\\] --minStartupPods=8",
-      "--timeout=180m"
-    ],
-    "scenario": "kubernetes_e2e",
-    "sigOwners": [
-      "sig-gcp"
-    ]
-  },
-  "ci-kubernetes-e2e-gci-gce-garbage": {
-    "_comment": "TODO: remove this job, kubernetes/kubernetes#49262 removed the Feature:GarbageCollector tag",
-    "args": [
-      "--check-leaked-resources",
-      "--cluster=gc-feature",
-      "--env-file=jobs/platform/gce.env",
-      "--extract=ci/latest",
-      "--gcp-node-image=gci",
-      "--gcp-zone=us-central1-f",
-      "--provider=gce",
-      "--test_args=--ginkgo.focus=\\[Feature:GarbageCollector\\] --minStartupPods=8",
-      "--timeout=600m"
-    ],
-    "scenario": "kubernetes_e2e",
-    "sigOwners": [
-      "sig-api-machinery"
-    ]
-  },
-  "ci-kubernetes-e2e-gci-gce-ingress": {
-    "args": [
-      "--env-file=jobs/platform/gce.env",
-      "--extract=ci/latest",
-      "--gcp-node-image=gci",
-      "--gcp-zone=us-central1-f",
-      "--provider=gce",
-      "--test_args=--ginkgo.focus=\\[Feature:Ingress\\] --minStartupPods=8",
-      "--timeout=90m"
-    ],
-    "scenario": "kubernetes_e2e",
-    "sigOwners": [
-      "sig-network"
-    ]
-  },
-  "ci-kubernetes-e2e-gci-gce-ip-alias": {
-    "args": [
-      "--check-leaked-resources",
-      "--env-file=jobs/platform/gce.env",
-      "--env-file=jobs/env/ci-kubernetes-e2e-gci-gce-ip-alias.env",
-      "--extract=ci/latest",
-      "--gcp-master-image=gci",
-      "--gcp-node-image=gci",
-      "--gcp-project=k8s-jenkins-gce-gci-ip-aliases",
-      "--gcp-zone=us-central1-f",
-      "--ginkgo-parallel=30",
-      "--provider=gce",
-      "--test_args=--ginkgo.skip=\\[Slow\\]|\\[Serial\\]|\\[Disruptive\\]|\\[Flaky\\]|\\[Feature:.+\\] --minStartupPods=8",
-      "--timeout=50m"
-    ],
-    "scenario": "kubernetes_e2e",
-    "sigOwners": [
-      "sig-network"
-    ]
-  },
-  "ci-kubernetes-e2e-gci-gce-latest-downgrade-kube-proxy-ds": {
-    "args": [
-      "--check-leaked-resources",
-      "--check-version-skew=false",
-      "--env-file=jobs/platform/gce.env",
-      "--env-file=jobs/env/ci-kubernetes-e2e-gci-gce-latest-downgrade-kube-proxy-ds.env",
-      "--extract=ci/latest",
-      "--extract=ci/k8s-stable1",
-      "--gcp-node-image=gci",
-      "--gcp-zone=us-central1-f",
-      "--provider=gce",
-      "--skew",
-      "--test_args=--ginkgo.focus=\\[Feature:KubeProxyDaemonSetDowngrade\\] --upgrade-target=ci/k8s-stable1 --upgrade-image=gci --minStartupPods=8",
-      "--timeout=120m",
-      "--upgrade_args=--ginkgo.focus=\\[Feature:KubeProxyDaemonSetUpgrade\\] --upgrade-target=ci/latest --upgrade-image=gci"
-    ],
-    "scenario": "kubernetes_e2e",
-    "sigOwners": [
-      "sig-network",
-      "sig-cluster-lifecycle"
-    ]
-  },
-  "ci-kubernetes-e2e-gci-gce-latest-upgrade-kube-proxy-ds": {
-    "args": [
-      "--check-leaked-resources",
-      "--check-version-skew=false",
-      "--env-file=jobs/platform/gce.env",
-      "--env-file=jobs/env/ci-kubernetes-e2e-gci-gce-latest-upgrade-kube-proxy-ds.env",
-      "--extract=ci/latest",
-      "--extract=ci/k8s-stable1",
-      "--gcp-node-image=gci",
-      "--gcp-zone=us-central1-f",
-      "--provider=gce",
-      "--test_args=--ginkgo.focus=Networking --ginkgo.skip=Networking-Performance --kubectl-path=../../../../kubernetes_skew/cluster/kubectl.sh --minStartupPods=8",
-      "--timeout=90m",
-      "--upgrade_args=--ginkgo.focus=\\[Feature:KubeProxyDaemonSetUpgrade\\] --upgrade-target=ci/latest --upgrade-image=gci"
-    ],
-    "scenario": "kubernetes_e2e",
-    "sigOwners": [
-      "sig-network",
-      "sig-cluster-lifecycle"
-    ]
-  },
-  "ci-kubernetes-e2e-gci-gce-proto": {
-    "args": [
-      "--check-leaked-resources",
-      "--env-file=jobs/platform/gce.env",
-      "--env-file=jobs/env/ci-kubernetes-e2e-gci-gce-proto.env",
-      "--extract=ci/latest",
-      "--gcp-node-image=gci",
-      "--gcp-zone=us-central1-f",
-      "--ginkgo-parallel=25",
-      "--provider=gce",
-      "--test_args=--ginkgo.skip=\\[Slow\\]|\\[Serial\\]|\\[Disruptive\\]|\\[Flaky\\]|\\[Feature:.+\\] --kube-api-content-type=application/vnd.kubernetes.protobuf --minStartupPods=8",
-      "--timeout=50m"
-    ],
-    "scenario": "kubernetes_e2e",
-    "sigOwners": [
-      "sig-api-machinery"
-    ]
-  },
-  "ci-kubernetes-e2e-gci-gce-reboot": {
-    "args": [
-      "--check-leaked-resources",
-      "--cluster=err-e2e",
-      "--env-file=jobs/platform/gce.env",
-      "--extract=ci/latest",
-      "--gcp-node-image=gci",
-      "--gcp-zone=us-central1-f",
-      "--provider=gce",
-      "--test_args=--ginkgo.focus=\\[Feature:Reboot\\] --minStartupPods=8",
-      "--timeout=180m"
-    ],
-    "scenario": "kubernetes_e2e",
-    "sigOwners": [
-      "sig-gcp"
-    ]
-  },
-  "ci-kubernetes-e2e-gci-gce-scalability": {
-    "args": [
-      "--cluster=e2e-scalability",
-      "--env-file=jobs/platform/gce.env",
-      "--env-file=jobs/env/ci-kubernetes-e2e-gci-gce-scalability.env",
-      "--extract=ci/latest",
-      "--gcp-node-image=gci",
-      "--gcp-project=k8s-jenkins-gci-scalability",
-      "--gcp-zone=us-central1-f",
-      "--provider=gce",
-      "--test_args=--ginkgo.focus=\\[Feature:Performance\\] --gather-resource-usage=true --gather-metrics-at-teardown=true --gather-logs-sizes=true --output-print-type=json --minStartupPods=8",
-      "--timeout=120m",
-      "--use-logexporter"
-    ],
-    "scenario": "kubernetes_e2e",
-    "sigOwners": [
-      "sig-scalability"
-    ]
-  },
-  "ci-kubernetes-e2e-gci-gce-scalability-beta": {
-    "args": [
-      "--cluster=e2e-scalability-beta",
-      "--env-file=jobs/platform/gce.env",
-      "--env-file=jobs/env/ci-kubernetes-e2e-gci-gce-scalability-beta.env",
-      "--extract=ci/k8s-beta",
-      "--gcp-node-image=gci",
-      "--gcp-project=k8s-e2e-gce-scalability-1-1",
-      "--gcp-zone=us-east1-b",
-      "--provider=gce",
-      "--test_args=--ginkgo.focus=\\[Feature:Performance\\] --kube-api-content-type=application/vnd.kubernetes.protobuf --allowed-not-ready-nodes=1 --gather-resource-usage=true --gather-metrics-at-teardown=true --gather-logs-sizes=true --output-print-type=json --minStartupPods=8",
-      "--timeout=120m"
-    ],
-    "scenario": "kubernetes_e2e",
-    "sigOwners": [
-      "sig-scalability"
-    ]
-  },
-  "ci-kubernetes-e2e-gci-gce-scalability-release-1-7": {
-    "args": [
-      "--cluster=e2e-scalability-1-7",
-      "--env-file=jobs/platform/gce.env",
-      "--env-file=jobs/env/ci-kubernetes-e2e-gci-gce-scalability-release-1-7.env",
-      "--extract=ci/latest-1.7",
-      "--gcp-node-image=gci",
-      "--gcp-project=k8s-e2e-gci-gce-scale-1-4",
-      "--gcp-zone=us-east1-b",
-      "--provider=gce",
-      "--test_args=--ginkgo.focus=\\[Feature:Performance\\] --gather-resource-usage=true --gather-metrics-at-teardown=true --gather-logs-sizes=true --output-print-type=json --minStartupPods=8",
-      "--timeout=120m"
-    ],
-    "scenario": "kubernetes_e2e",
-    "sigOwners": [
-      "sig-scalability"
-    ]
-  },
-  "ci-kubernetes-e2e-gci-gce-scalability-stable1": {
-    "args": [
-      "--cluster=e2e-scalability-1-6",
-      "--env-file=jobs/platform/gce.env",
-      "--env-file=jobs/env/ci-kubernetes-e2e-gci-gce-scalability-stable1.env",
-      "--extract=ci/k8s-stable1",
-      "--gcp-node-image=gci",
-      "--gcp-project=k8s-e2e-gci-gce-scale-1-4",
-      "--gcp-zone=us-east1-b",
-      "--provider=gce",
-      "--test_args=--ginkgo.focus=\\[Feature:Performance\\] --gather-resource-usage=true --gather-metrics-at-teardown=true --gather-logs-sizes=true --output-print-type=json --minStartupPods=8",
-      "--timeout=120m"
-    ],
-    "scenario": "kubernetes_e2e",
-    "sigOwners": [
-      "sig-scalability"
-    ]
-  },
-  "ci-kubernetes-e2e-gci-gce-sd-logging": {
-    "args": [
-      "--check-leaked-resources",
-      "--env-file=jobs/platform/gce.env",
-      "--env-file=jobs/env/ci-kubernetes-e2e-gci-gce-sd-logging.env",
-      "--extract=ci/latest",
-      "--gcp-node-image=gci",
-      "--gcp-zone=us-central1-f",
-      "--provider=gce",
-      "--test_args=--ginkgo.focus=\\[Feature:StackdriverLogging\\] --minStartupPods=8",
-      "--timeout=1320m"
-    ],
-    "scenario": "kubernetes_e2e",
-    "sigOwners": [
-      "sig-instrumentation"
-    ]
-  },
-  "ci-kubernetes-e2e-gci-gce-serial": {
-    "args": [
-      "--check-leaked-resources",
-      "--env-file=jobs/platform/gce.env",
-      "--extract=ci/latest",
-      "--gcp-master-image=gci",
-      "--gcp-node-image=gci",
-      "--gcp-zone=us-central1-f",
-      "--provider=gce",
-      "--test_args=--ginkgo.focus=\\[Serial\\]|\\[Disruptive\\] --ginkgo.skip=\\[Flaky\\]|\\[Feature:.+\\] --minStartupPods=8",
-      "--timeout=500m"
-    ],
-    "scenario": "kubernetes_e2e",
-    "sigOwners": [
-      "sig-gcp"
-    ]
-  },
-  "ci-kubernetes-e2e-gci-gce-sig-cli": {
-    "args": [
-      "--check-leaked-resources",
-      "--env-file=jobs/platform/gce.env",
-      "--env-file=jobs/env/ci-kubernetes-e2e-gci-gce-sig-cli.env",
-      "--extract=ci/latest",
-      "--gcp-master-image=gci",
-      "--gcp-node-image=gci",
-      "--gcp-zone=us-central1-f",
-      "--ginkgo-parallel=30",
-      "--provider=gce",
-      "--test_args=--ginkgo.focus=\\[sig-cli\\] --ginkgo.skip=\\[Slow\\]|\\[Serial\\]|\\[Disruptive\\]|\\[Flaky\\]|\\[Feature:.+\\] --minStartupPods=8",
-      "--timeout=50m"
-    ],
-    "scenario": "kubernetes_e2e",
-    "sigOwners": [
-      "sig-cli"
-    ]
-  },
-  "ci-kubernetes-e2e-gci-gce-slow": {
-    "args": [
-      "--check-leaked-resources",
-      "--env-file=jobs/platform/gce.env",
-      "--extract=ci/latest",
-      "--gcp-master-image=gci",
-      "--gcp-node-image=gci",
-      "--gcp-zone=europe-west1-c",
-      "--ginkgo-parallel=25",
-      "--provider=gce",
-      "--test_args=--ginkgo.focus=\\[Slow\\] --ginkgo.skip=\\[Serial\\]|\\[Disruptive\\]|\\[Flaky\\]|\\[Feature:.+\\] --minStartupPods=8",
-      "--timeout=150m"
-    ],
-    "scenario": "kubernetes_e2e",
-    "sigOwners": [
-      "sig-gcp"
-    ]
-  },
-  "ci-kubernetes-e2e-gci-gce-statefulset": {
-    "args": [
-      "--env-file=jobs/platform/gce.env",
-      "--extract=ci/latest",
-      "--gcp-node-image=gci",
-      "--gcp-zone=us-central1-f",
-      "--provider=gce",
-      "--test_args=--ginkgo.focus=\\[Feature:StatefulSet\\] --minStartupPods=8",
-      "--timeout=90m"
-    ],
-    "scenario": "kubernetes_e2e",
-    "sigOwners": [
-      "sig-apps"
-    ]
-  },
-  "ci-kubernetes-e2e-gci-gke": {
-    "args": [
-      "--check-leaked-resources",
-      "--cluster=",
-      "--deployment=gke",
-      "--extract=ci/latest",
-      "--gcp-cloud-sdk=gs://cloud-sdk-testing/ci/staging",
-      "--gcp-node-image=gci",
-      "--gcp-zone=us-central1-f",
-      "--ginkgo-parallel",
-      "--gke-environment=test",
-      "--provider=gke",
-      "--test_args=--ginkgo.skip=\\[Slow\\]|\\[Serial\\]|\\[Disruptive\\]|\\[Flaky\\]|\\[Feature:.+\\] --minStartupPods=8",
-      "--timeout=50m"
-    ],
-    "scenario": "kubernetes_e2e",
-    "sigOwners": [
-      "sig-gcp"
-    ]
-  },
-  "ci-kubernetes-e2e-gci-gke-alpha-features": {
-    "args": [
-      "--check-leaked-resources",
-      "--cluster=",
-      "--deployment=gke",
-      "--extract=ci/latest",
-      "--gcp-cloud-sdk=gs://cloud-sdk-testing/ci/staging",
-      "--gcp-node-image=gci",
-      "--gcp-zone=us-central1-f",
-      "--gke-create-command=container clusters create --quiet --enable-kubernetes-alpha",
-      "--gke-environment=test",
-      "--provider=gke",
-      "--test_args=--ginkgo.focus=\\[Feature:(DynamicKubeletConfig|LocalPersistentVolumes)\\]|Networking --ginkgo.skip=Networking-Performance|IPv6 --minStartupPods=8",
-      "--timeout=180m"
-    ],
-    "scenario": "kubernetes_e2e",
-    "sigOwners": [
-      "sig-gcp"
-    ]
-  },
-  "ci-kubernetes-e2e-gci-gke-autoscaling": {
-    "args": [
-      "--check-leaked-resources",
-      "--cluster=",
-      "--deployment=gke",
-      "--extract=ci/latest",
-      "--gcp-cloud-sdk=gs://cloud-sdk-testing/ci/staging",
-      "--gcp-node-image=gci",
-      "--gcp-project=k8s-e2e-gci-gke-autoscaling",
-      "--gcp-zone=us-central1-f",
-      "--gke-environment=test",
-      "--provider=gke",
-      "--test_args=--ginkgo.focus=\\[Feature:ClusterSizeAutoscalingScaleUp\\]|\\[Feature:ClusterSizeAutoscalingScaleDown\\]|\\[Feature:ClusterSizeAutoscalingScaleWithNAP\\]|\\[Feature:CustomMetricsAutoscaling\\] --ginkgo.skip=\\[Flaky\\] --minStartupPods=8",
-      "--timeout=400m"
-    ],
-    "scenario": "kubernetes_e2e",
-    "sigOwners": [
-      "sig-autoscaling"
-    ]
-  },
-  "ci-kubernetes-e2e-gci-gke-flaky": {
-    "args": [
-      "--check-leaked-resources",
-      "--cluster=",
-      "--deployment=gke",
-      "--extract=ci/latest",
-      "--gcp-cloud-sdk=gs://cloud-sdk-testing/ci/staging",
-      "--gcp-node-image=gci",
-      "--gcp-zone=us-central1-f",
-      "--gke-environment=test",
-      "--provider=gke",
-      "--test_args=--ginkgo.focus=\\[Flaky\\] --ginkgo.skip=\\[Feature:.+\\] --minStartupPods=8",
-      "--timeout=300m"
-    ],
-    "scenario": "kubernetes_e2e",
-    "sigOwners": [
-      "sig-gcp"
-    ]
-  },
-  "ci-kubernetes-e2e-gci-gke-ingress": {
-    "args": [
-      "--cluster=",
-      "--deployment=gke",
-      "--extract=ci/latest",
-      "--gcp-cloud-sdk=gs://cloud-sdk-testing/ci/staging",
-      "--gcp-node-image=gci",
-      "--gcp-zone=us-central1-f",
-      "--gke-environment=test",
-      "--provider=gke",
-      "--test_args=--ginkgo.focus=\\[Feature:Ingress\\] --minStartupPods=8",
-      "--timeout=300m"
-    ],
-    "scenario": "kubernetes_e2e",
-    "sigOwners": [
-      "sig-network"
-    ]
-  },
-  "ci-kubernetes-e2e-gci-gke-multizone": {
-    "args": [
-      "--check-leaked-resources",
-      "--cluster=",
-      "--deployment=gke",
-      "--extract=ci/latest",
-      "--gcp-cloud-sdk=gs://cloud-sdk-testing/ci/staging",
-      "--gcp-node-image=gci",
-      "--gcp-zone=us-central1-f",
-      "--ginkgo-parallel",
-      "--gke-additional-zones=us-central1-a,us-central1-b",
-      "--gke-environment=test",
-      "--provider=gke",
-      "--test_args=--gce-multizone=true --ginkgo.skip=\\[Slow\\]|\\[Serial\\]|\\[Disruptive\\]|\\[Flaky\\]|\\[Feature:.+\\] --minStartupPods=8",
-      "--timeout=150m"
-    ],
-    "scenario": "kubernetes_e2e",
-    "sigOwners": [
-      "sig-gcp"
-    ]
-  },
-  "ci-kubernetes-e2e-gci-gke-prod": {
-    "args": [
-      "--check-leaked-resources",
-      "--check-version-skew=false",
-      "--cluster=",
-      "--deployment=gke",
-      "--extract=gke",
-      "--gcp-cloud-sdk=gs://cloud-sdk-testing/rc",
-      "--gcp-node-image=gci",
-      "--gcp-zone=us-central1-b",
-      "--gke-environment=prod",
-      "--provider=gke",
-      "--test_args=--ginkgo.focus=\\[Slow\\]|\\[Serial\\]|\\[Disruptive\\] --ginkgo.skip=\\[Flaky\\]|\\[Feature:.+\\] --minStartupPods=8",
-      "--timeout=600m"
-    ],
-    "scenario": "kubernetes_e2e",
-    "sigOwners": [
-      "sig-gcp"
-    ]
-  },
-  "ci-kubernetes-e2e-gci-gke-prod-parallel": {
-    "args": [
-      "--check-leaked-resources",
-      "--check-version-skew=false",
-      "--cluster=",
-      "--deployment=gke",
-      "--extract=gke",
-      "--gcp-cloud-sdk=gs://cloud-sdk-testing/rc",
-      "--gcp-node-image=gci",
-      "--gcp-zone=us-central1-b",
-      "--ginkgo-parallel",
-      "--gke-environment=prod",
-      "--provider=gke",
-      "--test_args=--ginkgo.skip=\\[Slow\\]|\\[Serial\\]|\\[Disruptive\\]|\\[Flaky\\]|\\[Feature:.+\\] --minStartupPods=8",
-      "--timeout=80m"
-    ],
-    "scenario": "kubernetes_e2e",
-    "sigOwners": [
-      "sig-gcp"
-    ]
-  },
-  "ci-kubernetes-e2e-gci-gke-prod-smoke": {
-    "args": [
-      "--check-leaked-resources",
-      "--check-version-skew=false",
-      "--cluster=",
-      "--deployment=gke",
-      "--extract=gke",
-      "--gcp-cloud-sdk=gs://cloud-sdk-testing/rc",
-      "--gcp-node-image=gci",
-      "--gcp-zone=us-east1-d",
-      "--ginkgo-parallel",
-      "--gke-environment=prod",
-      "--provider=gke",
-      "--test_args=--ginkgo.focus=\\[Conformance\\] --ginkgo.skip=\\[Slow\\]|\\[Serial\\]|\\[Disruptive\\]|\\[Flaky\\]|\\[Feature:.+\\] --minStartupPods=8",
-      "--timeout=80m"
-    ],
-    "scenario": "kubernetes_e2e",
-    "sigOwners": [
-      "sig-gcp"
-    ]
-  },
-  "ci-kubernetes-e2e-gci-gke-reboot": {
-    "args": [
-      "--check-leaked-resources",
-      "--cluster=",
-      "--deployment=gke",
-      "--extract=ci/latest",
-      "--gcp-cloud-sdk=gs://cloud-sdk-testing/ci/staging",
-      "--gcp-node-image=gci",
-      "--gcp-zone=us-central1-f",
-      "--gke-environment=test",
-      "--provider=gke",
-      "--test_args=--ginkgo.focus=\\[Feature:Reboot\\] --minStartupPods=8",
-      "--timeout=180m"
-    ],
-    "scenario": "kubernetes_e2e",
-    "sigOwners": [
-      "sig-gcp"
-    ]
-  },
-  "ci-kubernetes-e2e-gci-gke-serial": {
-    "args": [
-      "--check-leaked-resources",
-      "--cluster=",
-      "--deployment=gke",
-      "--extract=ci/latest",
-      "--gcp-cloud-sdk=gs://cloud-sdk-testing/ci/staging",
-      "--gcp-node-image=gci",
-      "--gcp-zone=us-central1-f",
-      "--gke-environment=test",
-      "--provider=gke",
-      "--test_args=--ginkgo.focus=\\[Serial\\]|\\[Disruptive\\] --ginkgo.skip=\\[Flaky\\]|\\[Feature:.+\\] --minStartupPods=8",
-      "--timeout=500m"
-    ],
-    "scenario": "kubernetes_e2e",
-    "sigOwners": [
-      "sig-gcp"
-    ]
-  },
-  "ci-kubernetes-e2e-gci-gke-sig-cli": {
-    "args": [
-      "--check-leaked-resources",
-      "--cluster=",
-      "--deployment=gke",
-      "--extract=ci/latest",
-      "--gcp-cloud-sdk=gs://cloud-sdk-testing/ci/staging",
-      "--gcp-node-image=gci",
-      "--gcp-zone=us-central1-f",
-      "--ginkgo-parallel",
-      "--gke-environment=test",
-      "--provider=gke",
-      "--test_args=--ginkgo.focus=\\[sig-cli\\] --ginkgo.skip=\\[Slow\\]|\\[Serial\\]|\\[Disruptive\\]|\\[Flaky\\]|\\[Feature:.+\\] --minStartupPods=8",
-      "--timeout=50m"
-    ],
-    "scenario": "kubernetes_e2e",
-    "sigOwners": [
-      "sig-cli"
-    ]
-  },
-  "ci-kubernetes-e2e-gci-gke-slow": {
-    "args": [
-      "--check-leaked-resources",
-      "--cluster=",
-      "--deployment=gke",
-      "--extract=ci/latest",
-      "--gcp-cloud-sdk=gs://cloud-sdk-testing/ci/staging",
-      "--gcp-node-image=gci",
-      "--gcp-zone=us-central1-f",
-      "--ginkgo-parallel",
-      "--gke-environment=test",
-      "--provider=gke",
-      "--test_args=--ginkgo.focus=\\[Slow\\] --ginkgo.skip=\\[Serial\\]|\\[Disruptive\\]|\\[Flaky\\]|\\[Feature:.+\\] --minStartupPods=8",
-      "--timeout=150m"
-    ],
-    "scenario": "kubernetes_e2e",
-    "sigOwners": [
-      "sig-gcp"
-    ]
-  },
-  "ci-kubernetes-e2e-gci-gke-test": {
-    "args": [
-      "--check-leaked-resources",
-      "--check-version-skew=false",
-      "--deployment=gke",
-      "--extract=gke",
-      "--gcp-cloud-sdk=gs://cloud-sdk-testing/rc",
-      "--gcp-node-image=gci",
-      "--gcp-zone=us-central1-f",
-      "--gke-environment=test",
-      "--provider=gke",
-      "--timeout=480m"
-    ],
-    "scenario": "kubernetes_e2e",
-    "sigOwners": [
-      "sig-gcp"
-    ]
-  },
-  "ci-kubernetes-e2e-gci-gke-updown": {
-    "args": [
-      "--check-leaked-resources",
-      "--deployment=gke",
-      "--extract=ci/latest",
-      "--gcp-cloud-sdk=gs://cloud-sdk-testing/ci/staging",
-      "--gcp-node-image=gci",
-      "--gcp-zone=us-central1-f",
-      "--ginkgo-parallel",
-      "--gke-environment=test",
-      "--provider=gke",
-      "--test_args=--ginkgo.focus=\\[k8s.io\\]\\sNetworking.*\\[Conformance\\] --minStartupPods=8",
-      "--timeout=30m"
-    ],
-    "scenario": "kubernetes_e2e",
-    "sigOwners": [
-      "sig-gcp"
-    ]
-  },
-  "ci-kubernetes-e2e-gke-1-6-1-7-cvm-kubectl-skew": {
-    "args": [
-      "--check-leaked-resources",
-      "--check-version-skew=false",
-      "--deployment=gke",
-      "--extract=ci/latest-1.7",
-      "--extract=ci/latest-1.6",
-      "--gcp-cloud-sdk=gs://cloud-sdk-testing/ci/staging",
-      "--gcp-node-image=container_vm",
-      "--gcp-zone=us-central1-c",
-      "--ginkgo-parallel",
-      "--gke-environment=test",
-      "--provider=gke",
-      "--test_args=--ginkgo.focus=Kubectl --ginkgo.skip=\\[Serial\\] --kubectl-path=../../../../kubernetes_skew/cluster/kubectl.sh --minStartupPods=8",
-      "--timeout=120m"
-    ],
-    "scenario": "kubernetes_e2e",
-    "sigOwners": [
-      "sig-cli"
-    ]
-  },
-  "ci-kubernetes-e2e-gke-1-6-1-7-cvm-kubectl-skew-serial": {
-    "args": [
-      "--check-leaked-resources",
-      "--check-version-skew=false",
-      "--deployment=gke",
-      "--extract=ci/latest-1.7",
-      "--extract=ci/latest-1.6",
-      "--gcp-cloud-sdk=gs://cloud-sdk-testing/ci/staging",
-      "--gcp-node-image=container_vm",
-      "--gcp-zone=us-central1-c",
-      "--gke-environment=test",
-      "--provider=gke",
-      "--test_args=--ginkgo.focus=Kubectl.*\\[Serial\\] --kubectl-path=../../../../kubernetes_skew/cluster/kubectl.sh --minStartupPods=8",
-      "--timeout=120m"
-    ],
-    "scenario": "kubernetes_e2e",
-    "sigOwners": [
-      "sig-cli"
-    ]
-  },
-  "ci-kubernetes-e2e-gke-1-6-1-7-gci-kubectl-skew": {
-    "args": [
-      "--check-leaked-resources",
-      "--check-version-skew=false",
-      "--deployment=gke",
-      "--extract=ci/latest-1.7",
-      "--extract=ci/latest-1.6",
-      "--gcp-cloud-sdk=gs://cloud-sdk-testing/ci/staging",
-      "--gcp-node-image=gci",
-      "--gcp-zone=us-central1-c",
-      "--ginkgo-parallel",
-      "--gke-environment=test",
-      "--provider=gke",
-      "--test_args=--ginkgo.focus=Kubectl --ginkgo.skip=\\[Serial\\] --kubectl-path=../../../../kubernetes_skew/cluster/kubectl.sh --minStartupPods=8",
-      "--timeout=120m"
-    ],
-    "scenario": "kubernetes_e2e",
-    "sigOwners": [
-      "sig-cli"
-    ]
-  },
-  "ci-kubernetes-e2e-gke-1-6-1-7-gci-kubectl-skew-serial": {
-    "args": [
-      "--check-leaked-resources",
-      "--check-version-skew=false",
-      "--deployment=gke",
-      "--extract=ci/latest-1.7",
-      "--extract=ci/latest-1.6",
-      "--gcp-cloud-sdk=gs://cloud-sdk-testing/ci/staging",
-      "--gcp-node-image=gci",
-      "--gcp-zone=us-central1-c",
-      "--gke-environment=test",
-      "--provider=gke",
-      "--test_args=--ginkgo.focus=Kubectl.*\\[Serial\\] --kubectl-path=../../../../kubernetes_skew/cluster/kubectl.sh --minStartupPods=8",
-      "--timeout=120m"
-    ],
-    "scenario": "kubernetes_e2e",
-    "sigOwners": [
-      "sig-cli"
-    ]
-  },
-  "ci-kubernetes-e2e-gke-1-7-1-6-cvm-kubectl-skew": {
-    "args": [
-      "--check-leaked-resources",
-      "--check-version-skew=false",
-      "--deployment=gke",
-      "--extract=ci/latest-1.6",
-      "--extract=ci/latest-1.7",
-      "--gcp-cloud-sdk=gs://cloud-sdk-testing/ci/staging",
-      "--gcp-node-image=container_vm",
-      "--gcp-zone=us-central1-c",
-      "--ginkgo-parallel",
-      "--gke-environment=test",
-      "--provider=gke",
-      "--skew",
-      "--test_args=--ginkgo.focus=Kubectl --ginkgo.skip=\\[Serial\\] --minStartupPods=8",
-      "--timeout=120m"
-    ],
-    "scenario": "kubernetes_e2e",
-    "sigOwners": [
-      "sig-cli"
-    ]
-  },
-  "ci-kubernetes-e2e-gke-1-7-1-6-cvm-kubectl-skew-serial": {
-    "args": [
-      "--check-leaked-resources",
-      "--check-version-skew=false",
-      "--deployment=gke",
-      "--extract=ci/latest-1.6",
-      "--extract=ci/latest-1.7",
-      "--gcp-cloud-sdk=gs://cloud-sdk-testing/ci/staging",
-      "--gcp-node-image=container_vm",
-      "--gcp-zone=us-central1-c",
-      "--gke-environment=test",
-      "--provider=gke",
-      "--skew",
-      "--test_args=--ginkgo.focus=Kubectl.*\\[Serial\\] --minStartupPods=8",
-      "--timeout=120m"
-    ],
-    "scenario": "kubernetes_e2e",
-    "sigOwners": [
-      "sig-cli"
-    ]
-  },
-  "ci-kubernetes-e2e-gke-1-7-1-6-gci-kubectl-skew": {
-    "args": [
-      "--check-leaked-resources",
-      "--check-version-skew=false",
-      "--deployment=gke",
-      "--extract=ci/latest-1.6",
-      "--extract=ci/latest-1.7",
-      "--gcp-cloud-sdk=gs://cloud-sdk-testing/ci/staging",
-      "--gcp-node-image=gci",
-      "--gcp-zone=us-central1-c",
-      "--ginkgo-parallel",
-      "--gke-environment=test",
-      "--provider=gke",
-      "--skew",
-      "--test_args=--ginkgo.focus=Kubectl --ginkgo.skip=\\[Serial\\] --minStartupPods=8",
-      "--timeout=120m"
-    ],
-    "scenario": "kubernetes_e2e",
-    "sigOwners": [
-      "sig-cli"
-    ]
-  },
-  "ci-kubernetes-e2e-gke-1-7-1-6-gci-kubectl-skew-serial": {
-    "args": [
-      "--check-leaked-resources",
-      "--check-version-skew=false",
-      "--deployment=gke",
-      "--extract=ci/latest-1.6",
-      "--extract=ci/latest-1.7",
-      "--gcp-cloud-sdk=gs://cloud-sdk-testing/ci/staging",
-      "--gcp-node-image=gci",
-      "--gcp-zone=us-central1-c",
-      "--gke-environment=test",
-      "--provider=gke",
-      "--skew",
-      "--test_args=--ginkgo.focus=Kubectl.*\\[Serial\\] --minStartupPods=8",
-      "--timeout=120m"
-    ],
-    "scenario": "kubernetes_e2e",
-    "sigOwners": [
-      "sig-cli"
-    ]
-  },
-  "ci-kubernetes-e2e-gke-alpha-features-release-1-6": {
-    "args": [
-      "--check-leaked-resources",
-      "--deployment=gke",
-      "--extract=ci/latest-1.6",
-      "--gcp-cloud-sdk=gs://cloud-sdk-testing/ci/staging",
-      "--gcp-node-image=gci",
-      "--gcp-zone=us-central1-a",
-      "--gke-create-command=container clusters create --quiet --enable-kubernetes-alpha",
-      "--gke-environment=test",
-      "--provider=gke",
-      "--test_args=--ginkgo.focus=\\[Feature:(ExternalTrafficLocalOnly|DynamicKubeletConfig)\\] --minStartupPods=8",
-      "--timeout=180m"
-    ],
-    "scenario": "kubernetes_e2e",
-    "sigOwners": [
-      "sig-gcp"
-    ]
-  },
-  "ci-kubernetes-e2e-gke-alpha-features-release-1-7": {
-    "args": [
-      "--check-leaked-resources",
-      "--deployment=gke",
-      "--extract=ci/latest-1.7",
-      "--gcp-cloud-sdk=gs://cloud-sdk-testing/ci/staging",
-      "--gcp-node-image=gci",
-      "--gcp-zone=us-central1-a",
-      "--gke-create-command=container clusters create --quiet --enable-kubernetes-alpha",
-      "--gke-environment=test",
-      "--provider=gke",
-      "--test_args=--ginkgo.focus=\\[Feature:(ExternalTrafficLocalOnly|DynamicKubeletConfig)\\]|Initializers --minStartupPods=8",
-      "--timeout=180m"
-    ],
-    "scenario": "kubernetes_e2e",
-    "sigOwners": [
-      "sig-gcp"
-    ]
-  },
-  "ci-kubernetes-e2e-gke-beta-stable1-downgrade-cluster": {
-    "args": [
-      "--check-leaked-resources",
-      "--check-version-skew=false",
-      "--deployment=gke",
-      "--extract=ci/k8s-stable1",
-      "--extract=ci/k8s-beta",
-      "--gcp-cloud-sdk=gs://cloud-sdk-testing/ci/staging",
-      "--gcp-node-image=gci",
-      "--gcp-zone=us-central1-a",
-      "--gke-environment=test",
-      "--provider=gke",
-      "--skew",
-      "--test_args=--ginkgo.focus=\\[Slow\\]|\\[Serial\\]|\\[Disruptive\\] --ginkgo.skip=\\[Flaky\\]|\\[Feature:.+\\] --kubectl-path=../../../../kubernetes_skew/cluster/kubectl.sh --minStartupPods=8",
-      "--timeout=900m",
-      "--upgrade_args=--ginkgo.focus=\\[Feature:ClusterDowngrade\\] --upgrade-target=ci/k8s-stable1 --upgrade-image=gci"
-    ],
-    "scenario": "kubernetes_e2e",
-    "sigOwners": [
-      "sig-cluster-lifecycle"
-    ]
-  },
-  "ci-kubernetes-e2e-gke-beta-stable1-downgrade-cluster-parallel": {
-    "args": [
-      "--check-leaked-resources",
-      "--check-version-skew=false",
-      "--deployment=gke",
-      "--extract=ci/k8s-stable1",
-      "--extract=ci/k8s-beta",
-      "--gcp-cloud-sdk=gs://cloud-sdk-testing/ci/staging",
-      "--gcp-node-image=gci",
-      "--gcp-zone=us-central1-a",
-      "--ginkgo-parallel",
-      "--gke-environment=test",
-      "--provider=gke",
-      "--skew",
-      "--test_args=--ginkgo.skip=\\[Slow\\]|\\[Serial\\]|\\[Disruptive\\]|\\[Flaky\\]|\\[Feature:.+\\] --kubectl-path=../../../../kubernetes_skew/cluster/kubectl.sh --minStartupPods=8",
-      "--timeout=120m",
-      "--upgrade_args=--ginkgo.focus=\\[Feature:ClusterDowngrade\\] --upgrade-target=ci/k8s-stable1 --upgrade-image=gci"
-    ],
-    "scenario": "kubernetes_e2e",
-    "sigOwners": [
-      "sig-cluster-lifecycle"
-    ]
-  },
-  "ci-kubernetes-e2e-gke-beta-stable1-gci-kubectl-skew": {
-    "args": [
-      "--check-leaked-resources",
-      "--check-version-skew=false",
-      "--deployment=gke",
-      "--extract=ci/k8s-stable1",
-      "--extract=ci/k8s-beta",
-      "--gcp-cloud-sdk=gs://cloud-sdk-testing/ci/staging",
-      "--gcp-node-image=gci",
-      "--gcp-zone=us-central1-c",
-      "--ginkgo-parallel",
-      "--gke-environment=test",
-      "--provider=gke",
-      "--skew",
-      "--test_args=--ginkgo.focus=Kubectl --ginkgo.skip=\\[Serial\\] --minStartupPods=8",
-      "--timeout=120m"
-    ],
-    "scenario": "kubernetes_e2e",
-    "sigOwners": [
-      "sig-cli"
-    ]
-  },
-  "ci-kubernetes-e2e-gke-beta-stable1-gci-kubectl-skew-serial": {
-    "args": [
-      "--check-leaked-resources",
-      "--check-version-skew=false",
-      "--deployment=gke",
-      "--extract=ci/k8s-stable1",
-      "--extract=ci/k8s-beta",
-      "--gcp-cloud-sdk=gs://cloud-sdk-testing/ci/staging",
-      "--gcp-node-image=gci",
-      "--gcp-zone=us-central1-c",
-      "--gke-environment=test",
-      "--provider=gke",
-      "--skew",
-      "--test_args=--ginkgo.focus=Kubectl.*\\[Serial\\] --minStartupPods=8",
-      "--timeout=120m"
-    ],
-    "scenario": "kubernetes_e2e",
-    "sigOwners": [
-      "sig-cli"
-    ]
-  },
-  "ci-kubernetes-e2e-gke-canary": {
-    "args": [
-      "--check-leaked-resources",
-      "--cluster=",
-      "--deployment=gke",
-      "--extract=gke-latest",
-      "--gcp-node-image=gci",
-      "--gcp-zone=us-central1-b",
-      "--ginkgo-parallel",
-      "--gke-environment=staging",
-      "--provider=gke",
-      "--test_args=--ginkgo.skip=\\[Slow\\]|\\[Serial\\]|\\[Disruptive\\]|\\[Flaky\\]|\\[Feature:.+\\] --minStartupPods=8",
-      "--timeout=50m"
-    ],
-    "scenario": "kubernetes_e2e",
-    "sigOwners": [
-      "sig-cluster-lifecycle"
-    ]
-  },
-  "ci-kubernetes-e2e-gke-cos-k8sbeta-default": {
-    "_comment": "AUTO-GENERATED by experiment/generate_tests.py - DO NOT EDIT.",
-    "args": [
-      "--check-leaked-resources",
-      "--cluster=test-ff924dde89",
-      "--deployment=gke",
-      "--extract=ci/k8s-beta",
-      "--gcp-cloud-sdk=gs://cloud-sdk-testing/ci/staging",
-      "--gcp-node-image=gci",
-      "--gcp-zone=us-central1-f",
-      "--ginkgo-parallel=30",
-      "--gke-environment=test",
-      "--provider=gke",
-      "--test_args=--ginkgo.skip=\\[Slow\\]|\\[Serial\\]|\\[Disruptive\\]|\\[Flaky\\]|\\[Feature:.+\\] --minStartupPods=8",
-      "--timeout=50m"
-    ],
-    "scenario": "kubernetes_e2e",
-    "sigOwners": [
-      "sig-gcp"
-    ],
-    "tags": [
-      "generated"
-    ]
-  },
-  "ci-kubernetes-e2e-gke-cos-k8sbeta-ingress": {
-    "_comment": "AUTO-GENERATED by experiment/generate_tests.py - DO NOT EDIT.",
-    "args": [
-      "--check-leaked-resources",
-      "--cluster=test-e51b3f8292",
-      "--deployment=gke",
-      "--extract=ci/k8s-beta",
-      "--gcp-cloud-sdk=gs://cloud-sdk-testing/ci/staging",
-      "--gcp-node-image=gci",
-      "--gcp-zone=us-central1-f",
-      "--gke-environment=test",
-      "--provider=gke",
-      "--test_args=--ginkgo.focus=\\[Feature:Ingress\\] --minStartupPods=8",
-      "--timeout=90m"
-    ],
-    "scenario": "kubernetes_e2e",
-    "sigOwners": [
-      "sig-gcp"
-    ],
-    "tags": [
-      "generated"
-    ]
-  },
-  "ci-kubernetes-e2e-gke-cos-k8sbeta-reboot": {
-    "_comment": "AUTO-GENERATED by experiment/generate_tests.py - DO NOT EDIT.",
-    "args": [
-      "--check-leaked-resources",
-      "--cluster=test-3a53f1df91",
-      "--deployment=gke",
-      "--extract=ci/k8s-beta",
-      "--gcp-cloud-sdk=gs://cloud-sdk-testing/ci/staging",
-      "--gcp-node-image=gci",
-      "--gcp-zone=us-central1-f",
-      "--gke-environment=test",
-      "--provider=gke",
-      "--test_args=--ginkgo.focus=\\[Feature:Reboot\\] --minStartupPods=8",
-      "--timeout=180m"
-    ],
-    "scenario": "kubernetes_e2e",
-    "sigOwners": [
-      "sig-gcp"
-    ],
-    "tags": [
-      "generated"
-    ]
-  },
-  "ci-kubernetes-e2e-gke-cos-k8sbeta-serial": {
-    "_comment": "AUTO-GENERATED by experiment/generate_tests.py - DO NOT EDIT.",
-    "args": [
-      "--check-leaked-resources",
-      "--cluster=test-927e1a3e59",
-      "--deployment=gke",
-      "--extract=ci/k8s-beta",
-      "--gcp-cloud-sdk=gs://cloud-sdk-testing/ci/staging",
-      "--gcp-node-image=gci",
-      "--gcp-zone=us-central1-f",
-      "--ginkgo-parallel=1",
-      "--gke-environment=test",
-      "--provider=gke",
-      "--test_args=--ginkgo.focus=\\[Serial\\]|\\[Disruptive\\] --ginkgo.skip=\\[Flaky\\]|\\[Feature:.+\\] --minStartupPods=8",
-      "--timeout=500m"
-    ],
-    "scenario": "kubernetes_e2e",
-    "sigOwners": [
-      "sig-gcp"
-    ],
-    "tags": [
-      "generated"
-    ]
-  },
-  "ci-kubernetes-e2e-gke-cos-k8sbeta-slow": {
-    "_comment": "AUTO-GENERATED by experiment/generate_tests.py - DO NOT EDIT.",
-    "args": [
-      "--check-leaked-resources",
-      "--cluster=test-b726bad088",
-      "--deployment=gke",
-      "--extract=ci/k8s-beta",
-      "--gcp-cloud-sdk=gs://cloud-sdk-testing/ci/staging",
-      "--gcp-node-image=gci",
-      "--gcp-zone=us-central1-f",
-      "--ginkgo-parallel=30",
-      "--gke-environment=test",
-      "--provider=gke",
-      "--test_args=--ginkgo.focus=\\[Slow\\] --ginkgo.skip=\\[Serial\\]|\\[Disruptive\\]|\\[Flaky\\]|\\[Feature:.+\\] --minStartupPods=8",
-      "--timeout=150m"
-    ],
-    "scenario": "kubernetes_e2e",
-    "sigOwners": [
-      "sig-gcp"
-    ],
-    "tags": [
-      "generated"
-    ]
-  },
-  "ci-kubernetes-e2e-gke-cos-k8sstable1-default": {
-    "_comment": "AUTO-GENERATED by experiment/generate_tests.py - DO NOT EDIT.",
-    "args": [
-      "--check-leaked-resources",
-      "--cluster=test-bd789a678f",
-      "--deployment=gke",
-      "--extract=ci/k8s-stable1",
-      "--gcp-cloud-sdk=gs://cloud-sdk-testing/ci/staging",
-      "--gcp-node-image=gci",
-      "--gcp-zone=us-central1-f",
-      "--ginkgo-parallel=30",
-      "--gke-environment=test",
-      "--provider=gke",
-      "--test_args=--ginkgo.skip=\\[Slow\\]|\\[Serial\\]|\\[Disruptive\\]|\\[Flaky\\]|\\[Feature:.+\\] --minStartupPods=8",
-      "--timeout=50m"
-    ],
-    "scenario": "kubernetes_e2e",
-    "sigOwners": [
-      "sig-gcp"
-    ],
-    "tags": [
-      "generated"
-    ]
-  },
-  "ci-kubernetes-e2e-gke-cos-k8sstable1-ingress": {
-    "_comment": "AUTO-GENERATED by experiment/generate_tests.py - DO NOT EDIT.",
-    "args": [
-      "--check-leaked-resources",
-      "--cluster=test-0b2cabe451",
-      "--deployment=gke",
-      "--extract=ci/k8s-stable1",
-      "--gcp-cloud-sdk=gs://cloud-sdk-testing/ci/staging",
-      "--gcp-node-image=gci",
-      "--gcp-zone=us-central1-f",
-      "--gke-environment=test",
-      "--provider=gke",
-      "--test_args=--ginkgo.focus=\\[Feature:Ingress\\] --minStartupPods=8",
-      "--timeout=90m"
-    ],
-    "scenario": "kubernetes_e2e",
-    "sigOwners": [
-      "sig-gcp"
-    ],
-    "tags": [
-      "generated"
-    ]
-  },
-  "ci-kubernetes-e2e-gke-cos-k8sstable1-reboot": {
-    "_comment": "AUTO-GENERATED by experiment/generate_tests.py - DO NOT EDIT.",
-    "args": [
-      "--check-leaked-resources",
-      "--cluster=test-d315190c41",
-      "--deployment=gke",
-      "--extract=ci/k8s-stable1",
-      "--gcp-cloud-sdk=gs://cloud-sdk-testing/ci/staging",
-      "--gcp-node-image=gci",
-      "--gcp-zone=us-central1-f",
-      "--gke-environment=test",
-      "--provider=gke",
-      "--test_args=--ginkgo.focus=\\[Feature:Reboot\\] --minStartupPods=8",
-      "--timeout=180m"
-    ],
-    "scenario": "kubernetes_e2e",
-    "sigOwners": [
-      "sig-gcp"
-    ],
-    "tags": [
-      "generated"
-    ]
-  },
-  "ci-kubernetes-e2e-gke-cos-k8sstable1-serial": {
-    "_comment": "AUTO-GENERATED by experiment/generate_tests.py - DO NOT EDIT.",
-    "args": [
-      "--check-leaked-resources",
-      "--cluster=test-b9c2cf519b",
-      "--deployment=gke",
-      "--extract=ci/k8s-stable1",
-      "--gcp-cloud-sdk=gs://cloud-sdk-testing/ci/staging",
-      "--gcp-node-image=gci",
-      "--gcp-zone=us-central1-f",
-      "--ginkgo-parallel=1",
-      "--gke-environment=test",
-      "--provider=gke",
-      "--test_args=--ginkgo.focus=\\[Serial\\]|\\[Disruptive\\] --ginkgo.skip=\\[Flaky\\]|\\[Feature:.+\\] --minStartupPods=8",
-      "--timeout=500m"
-    ],
-    "scenario": "kubernetes_e2e",
-    "sigOwners": [
-      "sig-gcp"
-    ],
-    "tags": [
-      "generated"
-    ]
-  },
-  "ci-kubernetes-e2e-gke-cos-k8sstable1-slow": {
-    "_comment": "AUTO-GENERATED by experiment/generate_tests.py - DO NOT EDIT.",
-    "args": [
-      "--check-leaked-resources",
-      "--cluster=test-ca55c39d7d",
-      "--deployment=gke",
-      "--extract=ci/k8s-stable1",
-      "--gcp-cloud-sdk=gs://cloud-sdk-testing/ci/staging",
-      "--gcp-node-image=gci",
-      "--gcp-zone=us-central1-f",
-      "--ginkgo-parallel=30",
-      "--gke-environment=test",
-      "--provider=gke",
-      "--test_args=--ginkgo.focus=\\[Slow\\] --ginkgo.skip=\\[Serial\\]|\\[Disruptive\\]|\\[Flaky\\]|\\[Feature:.+\\] --minStartupPods=8",
-      "--timeout=150m"
-    ],
-    "scenario": "kubernetes_e2e",
-    "sigOwners": [
-      "sig-gcp"
-    ],
-    "tags": [
-      "generated"
-    ]
-  },
-  "ci-kubernetes-e2e-gke-cos-k8sstable2-default": {
-    "_comment": "AUTO-GENERATED by experiment/generate_tests.py - DO NOT EDIT.",
-    "args": [
-      "--check-leaked-resources",
-      "--cluster=test-b3501ae857",
-      "--deployment=gke",
-      "--extract=ci/k8s-stable2",
-      "--gcp-cloud-sdk=gs://cloud-sdk-testing/ci/staging",
-      "--gcp-node-image=gci",
-      "--gcp-zone=us-central1-f",
-      "--ginkgo-parallel=30",
-      "--gke-environment=test",
-      "--provider=gke",
-      "--test_args=--ginkgo.skip=\\[Slow\\]|\\[Serial\\]|\\[Disruptive\\]|\\[Flaky\\]|\\[Feature:.+\\] --minStartupPods=8",
-      "--timeout=50m"
-    ],
-    "scenario": "kubernetes_e2e",
-    "sigOwners": [
-      "sig-gcp"
-    ],
-    "tags": [
-      "generated"
-    ]
-  },
-  "ci-kubernetes-e2e-gke-cos-k8sstable2-ingress": {
-    "_comment": "AUTO-GENERATED by experiment/generate_tests.py - DO NOT EDIT.",
-    "args": [
-      "--check-leaked-resources",
-      "--cluster=test-ec1442b6f5",
-      "--deployment=gke",
-      "--extract=ci/k8s-stable2",
-      "--gcp-cloud-sdk=gs://cloud-sdk-testing/ci/staging",
-      "--gcp-node-image=gci",
-      "--gcp-zone=us-central1-f",
-      "--gke-environment=test",
-      "--provider=gke",
-      "--test_args=--ginkgo.focus=\\[Feature:Ingress\\] --minStartupPods=8",
-      "--timeout=90m"
-    ],
-    "scenario": "kubernetes_e2e",
-    "sigOwners": [
-      "sig-gcp"
-    ],
-    "tags": [
-      "generated"
-    ]
-  },
-  "ci-kubernetes-e2e-gke-cos-k8sstable2-reboot": {
-    "_comment": "AUTO-GENERATED by experiment/generate_tests.py - DO NOT EDIT.",
-    "args": [
-      "--check-leaked-resources",
-      "--cluster=test-0520e5a3ae",
-      "--deployment=gke",
-      "--extract=ci/k8s-stable2",
-      "--gcp-cloud-sdk=gs://cloud-sdk-testing/ci/staging",
-      "--gcp-node-image=gci",
-      "--gcp-zone=us-central1-f",
-      "--gke-environment=test",
-      "--provider=gke",
-      "--test_args=--ginkgo.focus=\\[Feature:Reboot\\] --minStartupPods=8",
-      "--timeout=180m"
-    ],
-    "scenario": "kubernetes_e2e",
-    "sigOwners": [
-      "sig-gcp"
-    ],
-    "tags": [
-      "generated"
-    ]
-  },
-  "ci-kubernetes-e2e-gke-cos-k8sstable2-serial": {
-    "_comment": "AUTO-GENERATED by experiment/generate_tests.py - DO NOT EDIT.",
-    "args": [
-      "--check-leaked-resources",
-      "--cluster=test-2842d22e0b",
-      "--deployment=gke",
-      "--extract=ci/k8s-stable2",
-      "--gcp-cloud-sdk=gs://cloud-sdk-testing/ci/staging",
-      "--gcp-node-image=gci",
-      "--gcp-zone=us-central1-f",
-      "--ginkgo-parallel=1",
-      "--gke-environment=test",
-      "--provider=gke",
-      "--test_args=--ginkgo.focus=\\[Serial\\]|\\[Disruptive\\] --ginkgo.skip=\\[Flaky\\]|\\[Feature:.+\\] --minStartupPods=8",
-      "--timeout=500m"
-    ],
-    "scenario": "kubernetes_e2e",
-    "sigOwners": [
-      "sig-gcp"
-    ],
-    "tags": [
-      "generated"
-    ]
-  },
-  "ci-kubernetes-e2e-gke-cos-k8sstable2-slow": {
-    "_comment": "AUTO-GENERATED by experiment/generate_tests.py - DO NOT EDIT.",
-    "args": [
-      "--check-leaked-resources",
-      "--cluster=test-ccde0b80e9",
-      "--deployment=gke",
-      "--extract=ci/k8s-stable2",
-      "--gcp-cloud-sdk=gs://cloud-sdk-testing/ci/staging",
-      "--gcp-node-image=gci",
-      "--gcp-zone=us-central1-f",
-      "--ginkgo-parallel=30",
-      "--gke-environment=test",
-      "--provider=gke",
-      "--test_args=--ginkgo.focus=\\[Slow\\] --ginkgo.skip=\\[Serial\\]|\\[Disruptive\\]|\\[Flaky\\]|\\[Feature:.+\\] --minStartupPods=8",
-      "--timeout=150m"
-    ],
-    "scenario": "kubernetes_e2e",
-    "sigOwners": [
-      "sig-gcp"
-    ],
-    "tags": [
-      "generated"
-    ]
-  },
-  "ci-kubernetes-e2e-gke-cos-k8sstable3-default": {
-    "_comment": "AUTO-GENERATED by experiment/generate_tests.py - DO NOT EDIT.",
-    "args": [
-      "--check-leaked-resources",
-      "--cluster=test-36117b6022",
-      "--deployment=gke",
-      "--extract=ci/k8s-stable3",
-      "--gcp-cloud-sdk=gs://cloud-sdk-testing/ci/staging",
-      "--gcp-node-image=gci",
-      "--gcp-zone=us-central1-f",
-      "--ginkgo-parallel=30",
-      "--gke-environment=test",
-      "--provider=gke",
-      "--test_args=--ginkgo.skip=\\[Slow\\]|\\[Serial\\]|\\[Disruptive\\]|\\[Flaky\\]|\\[Feature:.+\\] --minStartupPods=8",
-      "--timeout=50m"
-    ],
-    "scenario": "kubernetes_e2e",
-    "sigOwners": [
-      "sig-gcp"
-    ],
-    "tags": [
-      "generated"
-    ]
-  },
-  "ci-kubernetes-e2e-gke-cos-k8sstable3-ingress": {
-    "_comment": "AUTO-GENERATED by experiment/generate_tests.py - DO NOT EDIT.",
-    "args": [
-      "--check-leaked-resources",
-      "--cluster=test-d5eacf5ed2",
-      "--deployment=gke",
-      "--extract=ci/k8s-stable3",
-      "--gcp-cloud-sdk=gs://cloud-sdk-testing/ci/staging",
-      "--gcp-node-image=gci",
-      "--gcp-zone=us-central1-f",
-      "--gke-environment=test",
-      "--provider=gke",
-      "--test_args=--ginkgo.focus=\\[Feature:Ingress\\] --minStartupPods=8",
-      "--timeout=90m"
-    ],
-    "scenario": "kubernetes_e2e",
-    "sigOwners": [
-      "sig-gcp"
-    ],
-    "tags": [
-      "generated"
-    ]
-  },
-  "ci-kubernetes-e2e-gke-cos-k8sstable3-reboot": {
-    "_comment": "AUTO-GENERATED by experiment/generate_tests.py - DO NOT EDIT.",
-    "args": [
-      "--check-leaked-resources",
-      "--cluster=test-f16decbb6d",
-      "--deployment=gke",
-      "--extract=ci/k8s-stable3",
-      "--gcp-cloud-sdk=gs://cloud-sdk-testing/ci/staging",
-      "--gcp-node-image=gci",
-      "--gcp-zone=us-central1-f",
-      "--gke-environment=test",
-      "--provider=gke",
-      "--test_args=--ginkgo.focus=\\[Feature:Reboot\\] --minStartupPods=8",
-      "--timeout=180m"
-    ],
-    "scenario": "kubernetes_e2e",
-    "sigOwners": [
-      "sig-gcp"
-    ],
-    "tags": [
-      "generated"
-    ]
-  },
-  "ci-kubernetes-e2e-gke-cos-k8sstable3-serial": {
-    "_comment": "AUTO-GENERATED by experiment/generate_tests.py - DO NOT EDIT.",
-    "args": [
-      "--check-leaked-resources",
-      "--cluster=test-c0e43133f1",
-      "--deployment=gke",
-      "--extract=ci/k8s-stable3",
-      "--gcp-cloud-sdk=gs://cloud-sdk-testing/ci/staging",
-      "--gcp-node-image=gci",
-      "--gcp-zone=us-central1-f",
-      "--ginkgo-parallel=1",
-      "--gke-environment=test",
-      "--provider=gke",
-      "--test_args=--ginkgo.focus=\\[Serial\\]|\\[Disruptive\\] --ginkgo.skip=\\[Flaky\\]|\\[Feature:.+\\] --minStartupPods=8",
-      "--timeout=500m"
-    ],
-    "scenario": "kubernetes_e2e",
-    "sigOwners": [
-      "sig-gcp"
-    ],
-    "tags": [
-      "generated"
-    ]
-  },
-  "ci-kubernetes-e2e-gke-cos-k8sstable3-slow": {
-    "_comment": "AUTO-GENERATED by experiment/generate_tests.py - DO NOT EDIT.",
-    "args": [
-      "--check-leaked-resources",
-      "--cluster=test-548f1823d6",
-      "--deployment=gke",
-      "--extract=ci/k8s-stable3",
-      "--gcp-cloud-sdk=gs://cloud-sdk-testing/ci/staging",
-      "--gcp-node-image=gci",
-      "--gcp-zone=us-central1-f",
-      "--ginkgo-parallel=30",
-      "--gke-environment=test",
-      "--provider=gke",
-      "--test_args=--ginkgo.focus=\\[Slow\\] --ginkgo.skip=\\[Serial\\]|\\[Disruptive\\]|\\[Flaky\\]|\\[Feature:.+\\] --minStartupPods=8",
-      "--timeout=150m"
-    ],
-    "scenario": "kubernetes_e2e",
-    "sigOwners": [
-      "sig-gcp"
-    ],
-    "tags": [
-      "generated"
-    ]
-  },
-  "ci-kubernetes-e2e-gke-cos-oldetcd-default": {
-    "args": [
-      "--check-leaked-resources",
-      "--deployment=gke",
-      "--env=TEST_ETCD_VERSION=3.0.17",
-      "--extract=v1.9.1-gke.0",
-      "--gcp-cloud-sdk=gs://cloud-sdk-testing/ci/staging",
-      "--gcp-node-image=gci",
-      "--gcp-zone=us-central1-f",
-      "--ginkgo-parallel=30",
-      "--gke-environment=test",
-      "--provider=gke",
-      "--test_args=--ginkgo.skip=\\[Slow\\]|\\[Serial\\]|\\[Disruptive\\]|\\[Flaky\\]|\\[Feature:.+\\] --minStartupPods=8",
-      "--timeout=50m"
-    ],
-    "scenario": "kubernetes_e2e",
-    "sigOwners": [
-      "sig-gcp"
-    ]
-  },
-  "ci-kubernetes-e2e-gke-cos-oldetcd-serial": {
-    "args": [
-      "--check-leaked-resources",
-      "--deployment=gke",
-      "--env=TEST_ETCD_VERSION=3.0.17",
-      "--extract=v1.9.1-gke.0",
-      "--gcp-cloud-sdk=gs://cloud-sdk-testing/ci/staging",
-      "--gcp-node-image=gci",
-      "--gcp-zone=us-central1-f",
-      "--ginkgo-parallel=1",
-      "--gke-environment=test",
-      "--provider=gke",
-      "--test_args=--ginkgo.focus=\\[Serial\\]|\\[Disruptive\\] --ginkgo.skip=\\[Flaky\\]|\\[Feature:.+\\] --minStartupPods=8",
-      "--timeout=500m"
-    ],
-    "scenario": "kubernetes_e2e",
-    "sigOwners": [
-      "sig-gcp"
-    ]
-  },
-  "ci-kubernetes-e2e-gke-cos-oldetcd-slow": {
-    "args": [
-      "--check-leaked-resources",
-      "--deployment=gke",
-      "--env=TEST_ETCD_VERSION=3.0.17",
-      "--extract=v1.9.1-gke.0",
-      "--gcp-cloud-sdk=gs://cloud-sdk-testing/ci/staging",
-      "--gcp-node-image=gci",
-      "--gcp-zone=us-central1-f",
-      "--ginkgo-parallel=30",
-      "--gke-environment=test",
-      "--provider=gke",
-      "--test_args=--ginkgo.focus=\\[Slow\\] --ginkgo.skip=\\[Serial\\]|\\[Disruptive\\]|\\[Flaky\\]|\\[Feature:.+\\] --minStartupPods=8",
-      "--timeout=150m"
-    ],
-    "scenario": "kubernetes_e2e",
-    "sigOwners": [
-      "sig-gcp"
-    ]
-  },
-  "ci-kubernetes-e2e-gke-cosbeta-k8sbeta-soak": {
-    "_comment": "AUTO-GENERATED by experiment/generate_tests.py - DO NOT EDIT.",
-    "args": [
-      "--check-leaked-resources=false",
-      "--check-version-skew=false",
-      "--cluster=test-c2fd36a600",
-      "--deployment=gke",
-      "--down=false",
-      "--env=KUBE_GCE_NODE_IMAGE=cos-stable-63-10032-71-0-p",
-      "--env=KUBE_GCE_NODE_PROJECT=gke-node-images",
-      "--env=DISABLE_DOCKER_LIVE_RESTORE=true",
-      "--extract=ci/k8s-beta",
-      "--gcp-cloud-sdk=gs://cloud-sdk-testing/ci/staging",
-      "--gcp-node-image=gci",
-      "--gcp-project=k8s-test-c2fd36a600",
-      "--gcp-zone=us-central1-f",
-      "--gke-environment=test",
-      "--provider=gke",
-      "--save=gs://kubernetes-jenkins/soak/ci-kubernetes-e2e-gke-cosbeta-k8sbeta-soak",
-      "--soak",
-      "--test_args=--ginkgo.skip=\\[Disruptive\\]|\\[Flaky\\]|\\[Feature:.+\\] --clean-start=true --minStartupPods=8",
-      "--timeout=600m",
-      "--up=false"
-    ],
-    "scenario": "kubernetes_e2e",
-    "sigOwners": [
-      "sig-gcp"
-    ],
-    "tags": [
-      "generated"
-    ]
-  },
-  "ci-kubernetes-e2e-gke-cosbeta-k8sbeta-stackdriver": {
-    "_comment": "AUTO-GENERATED by experiment/generate_tests.py - DO NOT EDIT.",
-    "args": [
-      "--check-leaked-resources",
-      "--cluster=test-2494226a76",
-      "--deployment=gke",
-      "--env=KUBE_GCE_NODE_IMAGE=cos-stable-63-10032-71-0-p",
-      "--env=KUBE_GCE_NODE_PROJECT=gke-node-images",
-      "--env=DISABLE_DOCKER_LIVE_RESTORE=true",
-      "--extract=ci/k8s-beta",
-      "--gcp-cloud-sdk=gs://cloud-sdk-testing/ci/staging",
-      "--gcp-node-image=gci",
-      "--gcp-project=k8s-test-2494226a76",
-      "--gcp-zone=us-central1-f",
-      "--gke-environment=test",
-      "--provider=gke",
-      "--test_args=--ginkgo.focus=\\[Feature:StackdriverMonitoring\\]|\\[Feature:StackdriverCustomMetrics\\] --minStartupPods=8",
-      "--timeout=50m"
-    ],
-    "scenario": "kubernetes_e2e",
-    "sigOwners": [
-      "sig-gcp"
-    ],
-    "tags": [
-      "generated"
-    ]
-  },
-  "ci-kubernetes-e2e-gke-cosbeta-k8sdev-soak": {
-    "_comment": "AUTO-GENERATED by experiment/generate_tests.py - DO NOT EDIT.",
-    "args": [
-      "--check-leaked-resources=false",
-      "--check-version-skew=false",
-      "--cluster=test-97384bb7a5",
-      "--deployment=gke",
-      "--down=false",
-      "--env=KUBE_GCE_NODE_IMAGE=cos-stable-63-10032-71-0-p",
-      "--env=KUBE_GCE_NODE_PROJECT=gke-node-images",
-      "--env=DISABLE_DOCKER_LIVE_RESTORE=true",
-      "--extract=ci/latest",
-      "--gcp-cloud-sdk=gs://cloud-sdk-testing/ci/staging",
-      "--gcp-node-image=gci",
-      "--gcp-project=k8s-test-97384bb7a5",
-      "--gcp-zone=us-central1-f",
-      "--gke-environment=test",
-      "--provider=gke",
-      "--save=gs://kubernetes-jenkins/soak/ci-kubernetes-e2e-gke-cosbeta-k8sdev-soak",
-      "--soak",
-      "--test_args=--ginkgo.skip=\\[Disruptive\\]|\\[Flaky\\]|\\[Feature:.+\\] --clean-start=true --minStartupPods=8",
-      "--timeout=600m",
-      "--up=false"
-    ],
-    "scenario": "kubernetes_e2e",
-    "sigOwners": [
-      "sig-gcp"
-    ],
-    "tags": [
-      "generated"
-    ]
-  },
-  "ci-kubernetes-e2e-gke-cosbeta-k8sdev-stackdriver": {
-    "_comment": "AUTO-GENERATED by experiment/generate_tests.py - DO NOT EDIT.",
-    "args": [
-      "--check-leaked-resources",
-      "--cluster=test-5349734a53",
-      "--deployment=gke",
-      "--env=KUBE_GCE_NODE_IMAGE=cos-stable-63-10032-71-0-p",
-      "--env=KUBE_GCE_NODE_PROJECT=gke-node-images",
-      "--env=DISABLE_DOCKER_LIVE_RESTORE=true",
-      "--extract=ci/latest",
-      "--gcp-cloud-sdk=gs://cloud-sdk-testing/ci/staging",
-      "--gcp-node-image=gci",
-      "--gcp-project=k8s-test-5349734a53",
-      "--gcp-zone=us-central1-f",
-      "--gke-environment=test",
-      "--provider=gke",
-      "--test_args=--ginkgo.focus=\\[Feature:StackdriverMonitoring\\]|\\[Feature:StackdriverCustomMetrics\\] --minStartupPods=8",
-      "--timeout=50m"
-    ],
-    "scenario": "kubernetes_e2e",
-    "sigOwners": [
-      "sig-gcp"
-    ],
-    "tags": [
-      "generated"
-    ]
-  },
-  "ci-kubernetes-e2e-gke-cosbeta-k8sstable1-soak": {
-    "_comment": "AUTO-GENERATED by experiment/generate_tests.py - DO NOT EDIT.",
-    "args": [
-      "--check-leaked-resources=false",
-      "--check-version-skew=false",
-      "--cluster=test-606c50aeb1",
-      "--deployment=gke",
-      "--down=false",
-      "--env=KUBE_GCE_NODE_IMAGE=cos-stable-63-10032-71-0-p",
-      "--env=KUBE_GCE_NODE_PROJECT=gke-node-images",
-      "--env=DISABLE_DOCKER_LIVE_RESTORE=true",
-      "--extract=ci/k8s-stable1",
-      "--gcp-cloud-sdk=gs://cloud-sdk-testing/ci/staging",
-      "--gcp-node-image=gci",
-      "--gcp-project=k8s-test-606c50aeb1",
-      "--gcp-zone=us-central1-f",
-      "--gke-environment=test",
-      "--provider=gke",
-      "--save=gs://kubernetes-jenkins/soak/ci-kubernetes-e2e-gke-cosbeta-k8sstable1-soak",
-      "--soak",
-      "--test_args=--ginkgo.skip=\\[Disruptive\\]|\\[Flaky\\]|\\[Feature:.+\\] --clean-start=true --minStartupPods=8",
-      "--timeout=600m",
-      "--up=false"
-    ],
-    "scenario": "kubernetes_e2e",
-    "sigOwners": [
-      "sig-gcp"
-    ],
-    "tags": [
-      "generated"
-    ]
-  },
-  "ci-kubernetes-e2e-gke-cosbeta-k8sstable1-stackdriver": {
-    "_comment": "AUTO-GENERATED by experiment/generate_tests.py - DO NOT EDIT.",
-    "args": [
-      "--check-leaked-resources",
-      "--cluster=test-693a35d815",
-      "--deployment=gke",
-      "--env=KUBE_GCE_NODE_IMAGE=cos-stable-63-10032-71-0-p",
-      "--env=KUBE_GCE_NODE_PROJECT=gke-node-images",
-      "--env=DISABLE_DOCKER_LIVE_RESTORE=true",
-      "--extract=ci/k8s-stable1",
-      "--gcp-cloud-sdk=gs://cloud-sdk-testing/ci/staging",
-      "--gcp-node-image=gci",
-      "--gcp-project=k8s-test-693a35d815",
-      "--gcp-zone=us-central1-f",
-      "--gke-environment=test",
-      "--provider=gke",
-      "--test_args=--ginkgo.focus=\\[Feature:StackdriverMonitoring\\]|\\[Feature:StackdriverCustomMetrics\\] --minStartupPods=8",
-      "--timeout=50m"
-    ],
-    "scenario": "kubernetes_e2e",
-    "sigOwners": [
-      "sig-gcp"
-    ],
-    "tags": [
-      "generated"
-    ]
-  },
-  "ci-kubernetes-e2e-gke-cosbeta-k8sstable2-soak": {
-    "_comment": "AUTO-GENERATED by experiment/generate_tests.py - DO NOT EDIT.",
-    "args": [
-      "--check-leaked-resources=false",
-      "--check-version-skew=false",
-      "--cluster=test-a43174570e",
-      "--deployment=gke",
-      "--down=false",
-      "--env=KUBE_GCE_NODE_IMAGE=cos-stable-63-10032-71-0-p",
-      "--env=KUBE_GCE_NODE_PROJECT=gke-node-images",
-      "--env=DISABLE_DOCKER_LIVE_RESTORE=true",
-      "--extract=ci/k8s-stable2",
-      "--gcp-cloud-sdk=gs://cloud-sdk-testing/ci/staging",
-      "--gcp-node-image=gci",
-      "--gcp-project=k8s-test-a43174570e",
-      "--gcp-zone=us-central1-f",
-      "--gke-environment=test",
-      "--provider=gke",
-      "--save=gs://kubernetes-jenkins/soak/ci-kubernetes-e2e-gke-cosbeta-k8sstable2-soak",
-      "--soak",
-      "--test_args=--ginkgo.skip=\\[Disruptive\\]|\\[Flaky\\]|\\[Feature:.+\\] --clean-start=true --minStartupPods=8",
-      "--timeout=600m",
-      "--up=false"
-    ],
-    "scenario": "kubernetes_e2e",
-    "sigOwners": [
-      "sig-gcp"
-    ],
-    "tags": [
-      "generated"
-    ]
-  },
-  "ci-kubernetes-e2e-gke-cosbeta-k8sstable2-stackdriver": {
-    "_comment": "AUTO-GENERATED by experiment/generate_tests.py - DO NOT EDIT.",
-    "args": [
-      "--check-leaked-resources",
-      "--cluster=test-2ab0b3e075",
-      "--deployment=gke",
-      "--env=KUBE_GCE_NODE_IMAGE=cos-stable-63-10032-71-0-p",
-      "--env=KUBE_GCE_NODE_PROJECT=gke-node-images",
-      "--env=DISABLE_DOCKER_LIVE_RESTORE=true",
-      "--extract=ci/k8s-stable2",
-      "--gcp-cloud-sdk=gs://cloud-sdk-testing/ci/staging",
-      "--gcp-node-image=gci",
-      "--gcp-project=k8s-test-2ab0b3e075",
-      "--gcp-zone=us-central1-f",
-      "--gke-environment=test",
-      "--provider=gke",
-      "--test_args=--ginkgo.focus=\\[Feature:StackdriverMonitoring\\]|\\[Feature:StackdriverCustomMetrics\\] --minStartupPods=8",
-      "--timeout=50m"
-    ],
-    "scenario": "kubernetes_e2e",
-    "sigOwners": [
-      "sig-gcp"
-    ],
-    "tags": [
-      "generated"
-    ]
-  },
-  "ci-kubernetes-e2e-gke-cosbeta-k8sstable3-soak": {
-    "_comment": "AUTO-GENERATED by experiment/generate_tests.py - DO NOT EDIT.",
-    "args": [
-      "--check-leaked-resources=false",
-      "--check-version-skew=false",
-      "--cluster=test-764f8afa34",
-      "--deployment=gke",
-      "--down=false",
-      "--env=KUBE_GCE_NODE_IMAGE=cos-stable-63-10032-71-0-p",
-      "--env=KUBE_GCE_NODE_PROJECT=gke-node-images",
-      "--env=DISABLE_DOCKER_LIVE_RESTORE=true",
-      "--extract=ci/k8s-stable3",
-      "--gcp-cloud-sdk=gs://cloud-sdk-testing/ci/staging",
-      "--gcp-node-image=gci",
-      "--gcp-project=k8s-test-764f8afa34",
-      "--gcp-zone=us-central1-f",
-      "--gke-environment=test",
-      "--provider=gke",
-      "--save=gs://kubernetes-jenkins/soak/ci-kubernetes-e2e-gke-cosbeta-k8sstable3-soak",
-      "--soak",
-      "--test_args=--ginkgo.skip=\\[Disruptive\\]|\\[Flaky\\]|\\[Feature:.+\\] --clean-start=true --minStartupPods=8",
-      "--timeout=600m",
-      "--up=false"
-    ],
-    "scenario": "kubernetes_e2e",
-    "sigOwners": [
-      "sig-gcp"
-    ],
-    "tags": [
-      "generated"
-    ]
-  },
-  "ci-kubernetes-e2e-gke-cosbeta-k8sstable3-stackdriver": {
-    "_comment": "AUTO-GENERATED by experiment/generate_tests.py - DO NOT EDIT.",
-    "args": [
-      "--check-leaked-resources",
-      "--cluster=test-3250d8c2bf",
-      "--deployment=gke",
-      "--env=KUBE_GCE_NODE_IMAGE=cos-stable-63-10032-71-0-p",
-      "--env=KUBE_GCE_NODE_PROJECT=gke-node-images",
-      "--env=DISABLE_DOCKER_LIVE_RESTORE=true",
-      "--extract=ci/k8s-stable3",
-      "--gcp-cloud-sdk=gs://cloud-sdk-testing/ci/staging",
-      "--gcp-node-image=gci",
-      "--gcp-project=k8s-test-3250d8c2bf",
-      "--gcp-zone=us-central1-f",
-      "--gke-environment=test",
-      "--provider=gke",
-      "--test_args=--ginkgo.focus=\\[Feature:StackdriverMonitoring\\]|\\[Feature:StackdriverCustomMetrics\\] --minStartupPods=8",
-      "--timeout=50m"
-    ],
-    "scenario": "kubernetes_e2e",
-    "sigOwners": [
-      "sig-gcp"
-    ],
-    "tags": [
-      "generated"
-    ]
-  },
-  "ci-kubernetes-e2e-gke-cvm-1-6-gci-1-7-upgrade-cluster": {
-    "args": [
-      "--check-leaked-resources",
-      "--check-version-skew=false",
-      "--deployment=gke",
-      "--extract=ci/latest-1.7",
-      "--extract=ci/latest-1.6",
-      "--gcp-cloud-sdk=gs://cloud-sdk-testing/ci/staging",
-      "--gcp-node-image=container_vm",
-      "--gcp-zone=us-central1-a",
-      "--ginkgo-parallel",
-      "--gke-environment=test",
-      "--provider=gke",
-      "--test_args=--ginkgo.skip=\\[Slow\\]|\\[Serial\\]|\\[Disruptive\\]|\\[Flaky\\]|\\[Feature:.+\\] --kubectl-path=../../../../kubernetes_skew/cluster/kubectl.sh --minStartupPods=8",
-      "--timeout=120m",
-      "--upgrade_args=--ginkgo.focus=\\[Feature:ClusterUpgrade\\] --upgrade-target=ci/latest-1.7 --upgrade-image=gci"
-    ],
-    "scenario": "kubernetes_e2e",
-    "sigOwners": [
-      "sig-cluster-lifecycle"
-    ]
-  },
-  "ci-kubernetes-e2e-gke-cvm-1-6-gci-1-7-upgrade-cluster-new": {
-    "args": [
-      "--check-leaked-resources",
-      "--check-version-skew=false",
-      "--deployment=gke",
-      "--extract=ci/latest-1.7",
-      "--extract=ci/latest-1.6",
-      "--gcp-cloud-sdk=gs://cloud-sdk-testing/ci/staging",
-      "--gcp-node-image=container_vm",
-      "--gcp-zone=us-central1-a",
-      "--ginkgo-parallel",
-      "--gke-environment=test",
-      "--provider=gke",
-      "--skew",
-      "--test_args=--ginkgo.skip=\\[Slow\\]|\\[Serial\\]|\\[Disruptive\\]|\\[Flaky\\]|\\[Feature:.+\\] --minStartupPods=8",
-      "--timeout=120m",
-      "--upgrade_args=--ginkgo.focus=\\[Feature:ClusterUpgrade\\] --upgrade-target=ci/latest-1.7 --upgrade-image=gci"
-    ],
-    "scenario": "kubernetes_e2e",
-    "sigOwners": [
-      "sig-cluster-lifecycle"
-    ]
-  },
-  "ci-kubernetes-e2e-gke-cvm-1-6-gci-1-7-upgrade-master": {
-    "args": [
-      "--check-leaked-resources",
-      "--check-version-skew=false",
-      "--deployment=gke",
-      "--extract=ci/latest-1.7",
-      "--extract=ci/latest-1.6",
-      "--gcp-cloud-sdk=gs://cloud-sdk-testing/ci/staging",
-      "--gcp-node-image=container_vm",
-      "--gcp-zone=us-central1-a",
-      "--ginkgo-parallel",
-      "--gke-environment=test",
-      "--provider=gke",
-      "--test_args=--ginkgo.skip=\\[Slow\\]|\\[Serial\\]|\\[Disruptive\\]|\\[Flaky\\]|\\[Feature:.+\\] --kubectl-path=../../../../kubernetes_skew/cluster/kubectl.sh --minStartupPods=8",
-      "--timeout=120m",
-      "--upgrade_args=--ginkgo.focus=\\[Feature:MasterUpgrade\\] --upgrade-target=ci/latest-1.7 --upgrade-image=gci"
-    ],
-    "scenario": "kubernetes_e2e",
-    "sigOwners": [
-      "sig-cluster-lifecycle"
-    ]
-  },
-  "ci-kubernetes-e2e-gke-cvm-1-6-gci-1-8-upgrade-cluster": {
-    "args": [
-      "--check-leaked-resources",
-      "--check-version-skew=false",
-      "--deployment=gke",
-      "--extract=ci/latest-1.8",
-      "--extract=ci/latest-1.6",
-      "--gcp-cloud-sdk=gs://cloud-sdk-testing/ci/staging",
-      "--gcp-node-image=container_vm",
-      "--gcp-zone=us-central1-f",
-      "--ginkgo-parallel",
-      "--gke-environment=test",
-      "--provider=gke",
-      "--test_args=--ginkgo.skip=\\[Slow\\]|\\[Serial\\]|\\[Disruptive\\]|\\[Flaky\\]|\\[Feature:.+\\] --kubectl-path=../../../../kubernetes_skew/cluster/kubectl.sh --minStartupPods=8",
-      "--timeout=120m",
-      "--upgrade_args=--ginkgo.focus=\\[Feature:ClusterUpgrade\\] --upgrade-target=ci/latest-1.8 --upgrade-image=gci"
-    ],
-    "scenario": "kubernetes_e2e",
-    "sigOwners": [
-      "sig-cluster-lifecycle"
-    ]
-  },
-  "ci-kubernetes-e2e-gke-cvm-1-6-gci-1-8-upgrade-cluster-new": {
-    "args": [
-      "--check-leaked-resources",
-      "--check-version-skew=false",
-      "--deployment=gke",
-      "--extract=ci/latest-1.8",
-      "--extract=ci/latest-1.6",
-      "--gcp-cloud-sdk=gs://cloud-sdk-testing/ci/staging",
-      "--gcp-node-image=container_vm",
-      "--gcp-zone=us-central1-f",
-      "--ginkgo-parallel",
-      "--gke-environment=test",
-      "--provider=gke",
-      "--skew",
-      "--test_args=--ginkgo.skip=\\[Slow\\]|\\[Serial\\]|\\[Disruptive\\]|\\[Flaky\\]|\\[Feature:.+\\] --minStartupPods=8",
-      "--timeout=120m",
-      "--upgrade_args=--ginkgo.focus=\\[Feature:ClusterUpgrade\\] --upgrade-target=ci/latest-1.8 --upgrade-image=gci"
-    ],
-    "scenario": "kubernetes_e2e",
-    "sigOwners": [
-      "sig-cluster-lifecycle"
-    ]
-  },
-  "ci-kubernetes-e2e-gke-cvm-1-6-gci-1-8-upgrade-master": {
-    "args": [
-      "--check-leaked-resources",
-      "--check-version-skew=false",
-      "--deployment=gke",
-      "--extract=ci/latest-1.8",
-      "--extract=ci/latest-1.6",
-      "--gcp-cloud-sdk=gs://cloud-sdk-testing/ci/staging",
-      "--gcp-node-image=container_vm",
-      "--gcp-zone=us-central1-f",
-      "--ginkgo-parallel",
-      "--gke-environment=test",
-      "--provider=gke",
-      "--test_args=--ginkgo.skip=\\[Slow\\]|\\[Serial\\]|\\[Disruptive\\]|\\[Flaky\\]|\\[Feature:.+\\] --kubectl-path=../../../../kubernetes_skew/cluster/kubectl.sh --minStartupPods=8",
-      "--timeout=120m",
-      "--upgrade_args=--ginkgo.focus=\\[Feature:MasterUpgrade\\] --upgrade-target=ci/latest-1.8 --upgrade-image=gci"
-    ],
-    "scenario": "kubernetes_e2e",
-    "sigOwners": [
-      "sig-cluster-lifecycle"
-    ]
-  },
-  "ci-kubernetes-e2e-gke-cvm-1-7-gci-1-8-upgrade-cluster": {
-    "args": [
-      "--check-leaked-resources",
-      "--check-version-skew=false",
-      "--deployment=gke",
-      "--extract=ci/latest-1.8",
-      "--extract=v1.7.5",
-      "--gcp-cloud-sdk=gs://cloud-sdk-testing/ci/staging",
-      "--gcp-node-image=container_vm",
-      "--gcp-zone=us-central1-a",
-      "--gke-create-command=container clusters create --quiet --enable-legacy-authorization",
-      "--gke-environment=test",
-      "--provider=gke",
-      "--test_args=--ginkgo.skip=\\[Flaky\\]|\\[Feature:.+\\]|Initializers --kubectl-path=../../../../kubernetes_skew/cluster/kubectl.sh --minStartupPods=8",
-      "--timeout=900m",
-      "--upgrade_args=--ginkgo.focus=\\[Feature:ClusterUpgrade\\] --upgrade-target=ci/latest-1.8 --upgrade-image=gci"
-    ],
-    "scenario": "kubernetes_e2e",
-    "sigOwners": [
-      "sig-cluster-lifecycle"
-    ]
-  },
-  "ci-kubernetes-e2e-gke-cvm-1-7-gci-1-8-upgrade-cluster-new": {
-    "args": [
-      "--check-leaked-resources",
-      "--check-version-skew=false",
-      "--deployment=gke",
-      "--extract=ci/latest-1.8",
-      "--extract=v1.7.5",
-      "--gcp-cloud-sdk=gs://cloud-sdk-testing/ci/staging",
-      "--gcp-node-image=container_vm",
-      "--gcp-zone=us-central1-a",
-      "--gke-create-command=container clusters create --quiet --enable-legacy-authorization",
-      "--gke-environment=test",
-      "--provider=gke",
-      "--skew",
-      "--test_args=--ginkgo.skip=\\[Flaky\\]|\\[Feature:.+\\]|Initializers --minStartupPods=8",
-      "--timeout=900m",
-      "--upgrade_args=--ginkgo.focus=\\[Feature:ClusterUpgrade\\] --upgrade-target=ci/latest-1.8 --upgrade-image=gci"
-    ],
-    "scenario": "kubernetes_e2e",
-    "sigOwners": [
-      "sig-cluster-lifecycle"
-    ]
-  },
-  "ci-kubernetes-e2e-gke-cvm-1-7-gci-1-8-upgrade-master": {
-    "args": [
-      "--check-leaked-resources",
-      "--check-version-skew=false",
-      "--deployment=gke",
-      "--extract=ci/latest-1.8",
-      "--extract=v1.7.5",
-      "--gcp-cloud-sdk=gs://cloud-sdk-testing/ci/staging",
-      "--gcp-node-image=container_vm",
-      "--gcp-zone=us-central1-a",
-      "--gke-create-command=container clusters create --quiet --enable-legacy-authorization",
-      "--gke-environment=test",
-      "--provider=gke",
-      "--test_args=--ginkgo.skip=\\[Flaky\\]|\\[Feature:.+\\]|Initializers --kubectl-path=../../../../kubernetes_skew/cluster/kubectl.sh --minStartupPods=8",
-      "--timeout=900m",
-      "--upgrade_args=--ginkgo.focus=\\[Feature:MasterUpgrade\\] --upgrade-target=ci/latest-1.8 --upgrade-image=gci"
-    ],
-    "scenario": "kubernetes_e2e",
-    "sigOwners": [
-      "sig-cluster-lifecycle"
-    ]
-  },
-  "ci-kubernetes-e2e-gke-cvm-stable-gci-master-upgrade-master": {
-    "args": [
-      "--check-leaked-resources",
-      "--check-version-skew=false",
-      "--deployment=gke",
-      "--extract=ci/latest",
-      "--extract=v1.7.5",
-      "--gcp-cloud-sdk=gs://cloud-sdk-testing/ci/staging",
-      "--gcp-node-image=container_vm",
-      "--gcp-zone=us-central1-f",
-      "--gke-environment=test",
-      "--provider=gke",
-      "--test_args=--kubectl-path=../../../../kubernetes_skew/cluster/kubectl.sh --minStartupPods=8",
-      "--timeout=900m",
-      "--upgrade_args=--ginkgo.focus=\\[Feature:MasterUpgrade\\] --upgrade-target=ci/latest --upgrade-image=gci"
-    ],
-    "scenario": "kubernetes_e2e",
-    "sigOwners": [
-      "sig-cluster-lifecycle"
-    ]
-  },
-  "ci-kubernetes-e2e-gke-device-plugin-gpu": {
-    "args": [
-      "--check-leaked-resources",
-      "--deployment=gke",
-      "--extract=ci/latest",
-      "--gcp-cloud-sdk=gs://cloud-sdk-testing/ci/staging",
-      "--gcp-node-image=gci",
-      "--gcp-project-type=gpu-project",
-      "--gcp-zone=us-west1-b",
-      "--gke-create-command=alpha container clusters create --quiet --enable-kubernetes-alpha --accelerator=type=nvidia-tesla-k80,count=2",
-      "--gke-environment=test",
-      "--provider=gke",
-      "--test_args=--ginkgo.focus=\\[Feature:GPUDevicePlugin\\] --minStartupPods=8",
-      "--timeout=180m"
-    ],
-    "scenario": "kubernetes_e2e",
-    "sigOwners": [
-      "sig-scheduling"
-    ]
-  },
-  "ci-kubernetes-e2e-gke-device-plugin-gpu-beta": {
-    "args": [
-      "--check-leaked-resources",
-      "--deployment=gke",
-      "--extract=ci/k8s-beta",
-      "--gcp-cloud-sdk=gs://cloud-sdk-testing/ci/staging",
-      "--gcp-node-image=gci",
-      "--gcp-project-type=gpu-project",
-      "--gcp-zone=us-west1-b",
-      "--gke-create-command=alpha container clusters create --quiet --enable-kubernetes-alpha --accelerator=type=nvidia-tesla-k80,count=2",
-      "--gke-environment=test",
-      "--provider=gke",
-      "--test_args=--ginkgo.focus=\\[Feature:GPUDevicePlugin\\] --minStartupPods=8",
-      "--timeout=180m"
-    ],
-    "scenario": "kubernetes_e2e",
-    "sigOwners": [
-      "sig-scheduling"
-    ]
-  },
-  "ci-kubernetes-e2e-gke-device-plugin-gpu-p100": {
-    "args": [
-      "--check-leaked-resources",
-      "--deployment=gke",
-      "--extract=ci/latest",
-      "--gcp-cloud-sdk=gs://cloud-sdk-testing/ci/staging",
-      "--gcp-node-image=gci",
-      "--gcp-project-type=gpu-project",
-      "--gcp-zone=us-west1-b",
-      "--gke-create-command=alpha container clusters create --quiet --enable-kubernetes-alpha --accelerator=type=nvidia-tesla-p100,count=2",
-      "--gke-environment=test",
-      "--provider=gke",
-      "--test_args=--ginkgo.focus=\\[Feature:GPUDevicePlugin\\] --minStartupPods=8",
-      "--timeout=180m"
-    ],
-    "scenario": "kubernetes_e2e",
-    "sigOwners": [
-      "sig-scheduling"
-    ]
-  },
-  "ci-kubernetes-e2e-gke-device-plugin-gpu-p100-beta": {
-    "args": [
-      "--check-leaked-resources",
-      "--deployment=gke",
-      "--extract=ci/k8s-beta",
-      "--gcp-cloud-sdk=gs://cloud-sdk-testing/ci/staging",
-      "--gcp-node-image=gci",
-      "--gcp-project-type=gpu-project",
-      "--gcp-zone=us-west1-b",
-      "--gke-create-command=alpha container clusters create --quiet --enable-kubernetes-alpha --accelerator=type=nvidia-tesla-p100,count=2",
-      "--gke-environment=test",
-      "--provider=gke",
-      "--test_args=--ginkgo.focus=\\[Feature:GPUDevicePlugin\\] --minStartupPods=8",
-      "--timeout=180m"
-    ],
-    "scenario": "kubernetes_e2e",
-    "sigOwners": [
-      "sig-scheduling"
-    ]
-  },
-  "ci-kubernetes-e2e-gke-device-plugin-gpu-stable1": {
-    "args": [
-      "--check-leaked-resources",
-      "--deployment=gke",
-      "--extract=ci/k8s-stable1",
-      "--gcp-cloud-sdk=gs://cloud-sdk-testing/ci/staging",
-      "--gcp-node-image=gci",
-      "--gcp-project-type=gpu-project",
-      "--gcp-zone=us-west1-b",
-      "--gke-create-command=alpha container clusters create --quiet --enable-kubernetes-alpha --accelerator=type=nvidia-tesla-k80,count=2",
-      "--gke-environment=test",
-      "--provider=gke",
-      "--test_args=--ginkgo.focus=\\[Feature:GPUDevicePlugin\\] --minStartupPods=8",
-      "--timeout=180m"
-    ],
-    "scenario": "kubernetes_e2e",
-    "sigOwners": [
-      "sig-scheduling"
-    ]
-  },
-  "ci-kubernetes-e2e-gke-gci-1-6-gci-1-7-upgrade-cluster": {
-    "args": [
-      "--check-leaked-resources",
-      "--check-version-skew=false",
-      "--deployment=gke",
-      "--extract=ci/latest-1.7",
-      "--extract=ci/latest-1.6",
-      "--gcp-cloud-sdk=gs://cloud-sdk-testing/ci/staging",
-      "--gcp-node-image=gci",
-      "--gcp-zone=us-central1-a",
-      "--ginkgo-parallel",
-      "--gke-environment=test",
-      "--provider=gke",
-      "--test_args=--ginkgo.skip=\\[Slow\\]|\\[Serial\\]|\\[Disruptive\\]|\\[Flaky\\]|\\[Feature:.+\\] --kubectl-path=../../../../kubernetes_skew/cluster/kubectl.sh --minStartupPods=8",
-      "--timeout=120m",
-      "--upgrade_args=--ginkgo.focus=\\[Feature:ClusterUpgrade\\] --upgrade-target=ci/latest-1.7 --upgrade-image=gci"
-    ],
-    "scenario": "kubernetes_e2e",
-    "sigOwners": [
-      "sig-cluster-lifecycle"
-    ]
-  },
-  "ci-kubernetes-e2e-gke-gci-1-6-gci-1-7-upgrade-cluster-new": {
-    "args": [
-      "--check-leaked-resources",
-      "--check-version-skew=false",
-      "--deployment=gke",
-      "--extract=ci/latest-1.7",
-      "--extract=ci/latest-1.6",
-      "--gcp-cloud-sdk=gs://cloud-sdk-testing/ci/staging",
-      "--gcp-node-image=gci",
-      "--gcp-zone=us-central1-a",
-      "--ginkgo-parallel",
-      "--gke-environment=test",
-      "--provider=gke",
-      "--skew",
-      "--test_args=--ginkgo.skip=\\[Slow\\]|\\[Serial\\]|\\[Disruptive\\]|\\[Flaky\\]|\\[Feature:.+\\] --minStartupPods=8",
-      "--timeout=120m",
-      "--upgrade_args=--ginkgo.focus=\\[Feature:ClusterUpgrade\\] --upgrade-target=ci/latest-1.7 --upgrade-image=gci"
-    ],
-    "scenario": "kubernetes_e2e",
-    "sigOwners": [
-      "sig-cluster-lifecycle"
-    ]
-  },
-  "ci-kubernetes-e2e-gke-gci-1-6-gci-1-7-upgrade-master": {
-    "args": [
-      "--check-leaked-resources",
-      "--check-version-skew=false",
-      "--deployment=gke",
-      "--extract=ci/latest-1.7",
-      "--extract=ci/latest-1.6",
-      "--gcp-cloud-sdk=gs://cloud-sdk-testing/ci/staging",
-      "--gcp-node-image=gci",
-      "--gcp-zone=us-central1-a",
-      "--ginkgo-parallel",
-      "--gke-environment=test",
-      "--provider=gke",
-      "--test_args=--ginkgo.skip=\\[Slow\\]|\\[Serial\\]|\\[Disruptive\\]|\\[Flaky\\]|\\[Feature:.+\\] --kubectl-path=../../../../kubernetes_skew/cluster/kubectl.sh --minStartupPods=8",
-      "--timeout=120m",
-      "--upgrade_args=--ginkgo.focus=\\[Feature:MasterUpgrade\\] --upgrade-target=ci/latest-1.7 --upgrade-image=gci"
-    ],
-    "scenario": "kubernetes_e2e",
-    "sigOwners": [
-      "sig-cluster-lifecycle"
-    ]
-  },
-  "ci-kubernetes-e2e-gke-gci-ci-master": {
-    "args": [
-      "--check-leaked-resources",
-      "--deployment=gke",
-      "--extract=ci/latest",
-      "--gcp-cloud-sdk=gs://cloud-sdk-testing/ci/staging",
-      "--gcp-node-image=gci",
-      "--gcp-zone=us-central1-f",
-      "--ginkgo-parallel",
-      "--gke-environment=test",
-      "--provider=gke",
-      "--test_args=--ginkgo.skip=\\[Slow\\]|\\[Serial\\]|\\[Disruptive\\]|\\[Flaky\\]|\\[Feature:.+\\] --minStartupPods=8",
-      "--timeout=50m"
-    ],
-    "scenario": "kubernetes_e2e",
-    "sigOwners": [
-      "sig-gcp"
-    ]
-  },
-  "ci-kubernetes-e2e-gke-gci-master-gci-new-downgrade-cluster": {
-    "args": [
-      "--check-leaked-resources",
-      "--check-version-skew=false",
-      "--deployment=gke",
-      "--extract=ci/k8s-stable1",
-      "--extract=ci/latest",
-      "--gcp-cloud-sdk=gs://cloud-sdk-testing/ci/staging",
-      "--gcp-node-image=gci",
-      "--gcp-zone=us-central1-a",
-      "--gke-environment=test",
-      "--provider=gke",
-      "--skew",
-      "--test_args=--ginkgo.focus=\\[Slow\\]|\\[Serial\\]|\\[Disruptive\\] --ginkgo.skip=\\[Flaky\\]|\\[Feature:.+\\] --kubectl-path=../../../../kubernetes_skew/cluster/kubectl.sh --minStartupPods=8",
-      "--timeout=900m",
-      "--upgrade_args=--ginkgo.focus=\\[Feature:ClusterDowngrade\\] --upgrade-target=ci/k8s-stable1 --upgrade-image=gci"
-    ],
-    "scenario": "kubernetes_e2e",
-    "sigOwners": [
-      "sig-cluster-lifecycle"
-    ]
-  },
-  "ci-kubernetes-e2e-gke-gci-master-gci-new-downgrade-cluster-parallel": {
-    "args": [
-      "--check-leaked-resources",
-      "--check-version-skew=false",
-      "--deployment=gke",
-      "--extract=ci/k8s-stable1",
-      "--extract=ci/latest",
-      "--gcp-cloud-sdk=gs://cloud-sdk-testing/ci/staging",
-      "--gcp-node-image=gci",
-      "--gcp-zone=us-central1-a",
-      "--ginkgo-parallel",
-      "--gke-environment=test",
-      "--provider=gke",
-      "--skew",
-      "--test_args=--ginkgo.skip=\\[Slow\\]|\\[Serial\\]|\\[Disruptive\\]|\\[Flaky\\]|\\[Feature:.+\\] --kubectl-path=../../../../kubernetes_skew/cluster/kubectl.sh --minStartupPods=8",
-      "--timeout=120m",
-      "--upgrade_args=--ginkgo.focus=\\[Feature:ClusterDowngrade\\] --upgrade-target=ci/k8s-stable1 --upgrade-image=gci"
-    ],
-    "scenario": "kubernetes_e2e",
-    "sigOwners": [
-      "sig-cluster-lifecycle"
-    ]
-  },
-  "ci-kubernetes-e2e-gke-gci-new-gci-master-upgrade-cluster": {
-    "args": [
-      "--check-leaked-resources",
-      "--check-version-skew=false",
-      "--deployment=gke",
-      "--extract=ci/latest",
-      "--extract=ci/k8s-stable1",
-      "--gcp-cloud-sdk=gs://cloud-sdk-testing/ci/staging",
-      "--gcp-node-image=gci",
-      "--gcp-zone=us-central1-a",
-      "--gke-environment=test",
-      "--provider=gke",
-      "--test_args=--ginkgo.focus=\\[Slow\\]|\\[Serial\\]|\\[Disruptive\\] --ginkgo.skip=\\[Flaky\\]|\\[Feature:.+\\] --kubectl-path=../../../../kubernetes_skew/cluster/kubectl.sh --minStartupPods=8",
-      "--timeout=900m",
-      "--upgrade_args=--ginkgo.focus=\\[Feature:ClusterUpgrade\\] --upgrade-target=ci/latest --upgrade-image=gci"
-    ],
-    "scenario": "kubernetes_e2e",
-    "sigOwners": [
-      "sig-cluster-lifecycle"
-    ]
-  },
-  "ci-kubernetes-e2e-gke-gci-new-gci-master-upgrade-cluster-new": {
-    "args": [
-      "--check-leaked-resources",
-      "--check-version-skew=false",
-      "--deployment=gke",
-      "--extract=ci/latest",
-      "--extract=ci/k8s-stable1",
-      "--gcp-cloud-sdk=gs://cloud-sdk-testing/ci/staging",
-      "--gcp-node-image=gci",
-      "--gcp-zone=us-central1-a",
-      "--gke-environment=test",
-      "--provider=gke",
-      "--skew",
-      "--timeout=900m",
-      "--upgrade_args=--ginkgo.focus=\\[Feature:ClusterUpgrade\\] --upgrade-target=ci/latest --upgrade-image=gci"
-    ],
-    "scenario": "kubernetes_e2e",
-    "sigOwners": [
-      "sig-cluster-lifecycle"
-    ]
-  },
-  "ci-kubernetes-e2e-gke-gci-new-gci-master-upgrade-cluster-parallel": {
-    "args": [
-      "--check-leaked-resources",
-      "--check-version-skew=false",
-      "--deployment=gke",
-      "--extract=ci/latest",
-      "--extract=ci/k8s-stable1",
-      "--gcp-cloud-sdk=gs://cloud-sdk-testing/ci/staging",
-      "--gcp-node-image=gci",
-      "--gcp-zone=us-central1-a",
-      "--ginkgo-parallel",
-      "--gke-environment=test",
-      "--provider=gke",
-      "--test_args=--ginkgo.skip=\\[Slow\\]|\\[Serial\\]|\\[Disruptive\\]|\\[Flaky\\]|\\[Feature:.+\\] --kubectl-path=../../../../kubernetes_skew/cluster/kubectl.sh --minStartupPods=8",
-      "--timeout=120m",
-      "--upgrade_args=--ginkgo.focus=\\[Feature:ClusterUpgrade\\] --upgrade-target=ci/latest --upgrade-image=gci"
-    ],
-    "scenario": "kubernetes_e2e",
-    "sigOwners": [
-      "sig-cluster-lifecycle"
-    ]
-  },
-  "ci-kubernetes-e2e-gke-gci-new-gci-master-upgrade-master": {
-    "args": [
-      "--check-leaked-resources",
-      "--check-version-skew=false",
-      "--deployment=gke",
-      "--extract=ci/latest",
-      "--extract=ci/k8s-stable1",
-      "--gcp-cloud-sdk=gs://cloud-sdk-testing/ci/staging",
-      "--gcp-node-image=gci",
-      "--gcp-zone=us-central1-a",
-      "--gke-environment=test",
-      "--provider=gke",
-      "--test_args=--kubectl-path=../../../../kubernetes_skew/cluster/kubectl.sh --minStartupPods=8",
-      "--timeout=900m",
-      "--upgrade_args=--ginkgo.focus=\\[Feature:MasterUpgrade\\] --upgrade-target=ci/latest --upgrade-image=gci"
-    ],
-    "scenario": "kubernetes_e2e",
-    "sigOwners": [
-      "sig-cluster-lifecycle"
-    ]
-  },
-  "ci-kubernetes-e2e-gke-gci-serial-sig-cli": {
-    "args": [
-      "--check-leaked-resources",
-      "--deployment=gke",
-      "--extract=ci/latest",
-      "--gcp-cloud-sdk=gs://cloud-sdk-testing/ci/staging",
-      "--gcp-node-image=gci",
-      "--gcp-zone=us-central1-f",
-      "--gke-environment=test",
-      "--provider=gke",
-      "--test_args=--ginkgo.focus=\\[sig-cli\\].*\\[Serial\\]|\\[sig-cli\\].*\\[Disruptive\\] --ginkgo.skip=\\[Flaky\\]|\\[Feature:.+\\] --minStartupPods=8",
-      "--timeout=300m"
-    ],
-    "scenario": "kubernetes_e2e",
-    "sigOwners": [
-      "sig-cli"
-    ]
-  },
-  "ci-kubernetes-e2e-gke-gci-stable-gci-master-upgrade-master": {
-    "args": [
-      "--check-leaked-resources",
-      "--check-version-skew=false",
-      "--deployment=gke",
-      "--extract=ci/latest",
-      "--extract=ci/k8s-stable2",
-      "--gcp-cloud-sdk=gs://cloud-sdk-testing/ci/staging",
-      "--gcp-node-image=gci",
-      "--gcp-zone=us-central1-f",
-      "--gke-environment=test",
-      "--provider=gke",
-      "--test_args=--kubectl-path=../../../../kubernetes_skew/cluster/kubectl.sh --minStartupPods=8",
-      "--timeout=900m",
-      "--upgrade_args=--ginkgo.focus=\\[Feature:MasterUpgrade\\] --upgrade-target=ci/k8s-stable2 --upgrade-image=gci"
-    ],
-    "scenario": "kubernetes_e2e",
-    "sigOwners": [
-      "sig-cluster-lifecycle"
-    ]
-  },
-  "ci-kubernetes-e2e-gke-gci-stable1-gci-stable2-downgrade-cluster": {
-    "args": [
-      "--check-leaked-resources",
-      "--check-version-skew=false",
-      "--deployment=gke",
-      "--extract=ci/k8s-stable2",
-      "--extract=ci/k8s-stable1",
-      "--gcp-cloud-sdk=gs://cloud-sdk-testing/ci/staging",
-      "--gcp-node-image=gci",
-      "--gcp-zone=us-central1-a",
-      "--gke-environment=test",
-      "--provider=gke",
-      "--skew",
-      "--test_args=--ginkgo.focus=\\[Slow\\]|\\[Serial\\]|\\[Disruptive\\] --ginkgo.skip=\\[Flaky\\]|\\[Feature:.+\\] --kubectl-path=../../../../kubernetes_skew/cluster/kubectl.sh --minStartupPods=8",
-      "--timeout=900m",
-      "--upgrade_args=--ginkgo.focus=\\[Feature:ClusterDowngrade\\] --upgrade-target=ci/k8s-stable2 --upgrade-image=gci"
-    ],
-    "scenario": "kubernetes_e2e",
-    "sigOwners": [
-      "sig-cluster-lifecycle"
-    ]
-  },
-  "ci-kubernetes-e2e-gke-gci-stable1-gci-stable2-downgrade-cluster-parallel": {
-    "args": [
-      "--check-leaked-resources",
-      "--check-version-skew=false",
-      "--deployment=gke",
-      "--extract=ci/k8s-stable2",
-      "--extract=ci/k8s-stable1",
-      "--gcp-cloud-sdk=gs://cloud-sdk-testing/ci/staging",
-      "--gcp-node-image=gci",
-      "--gcp-zone=us-central1-a",
-      "--ginkgo-parallel",
-      "--gke-environment=test",
-      "--provider=gke",
-      "--skew",
-      "--test_args=--ginkgo.skip=\\[Slow\\]|\\[Serial\\]|\\[Disruptive\\]|\\[Flaky\\]|\\[Feature:.+\\] --kubectl-path=../../../../kubernetes_skew/cluster/kubectl.sh --minStartupPods=8",
-      "--timeout=120m",
-      "--upgrade_args=--ginkgo.focus=\\[Feature:ClusterDowngrade\\] --upgrade-target=ci/k8s-stable2 --upgrade-image=gci"
-    ],
-    "scenario": "kubernetes_e2e",
-    "sigOwners": [
-      "sig-cluster-lifecycle"
-    ]
-  },
-  "ci-kubernetes-e2e-gke-gci-stable2-gci-stable1-upgrade-cluster": {
-    "args": [
-      "--check-leaked-resources",
-      "--check-version-skew=false",
-      "--deployment=gke",
-      "--extract=ci/k8s-stable1",
-      "--extract=ci/k8s-stable2",
-      "--gcp-cloud-sdk=gs://cloud-sdk-testing/ci/staging",
-      "--gcp-node-image=gci",
-      "--gcp-zone=us-central1-a",
-      "--gke-create-command=container clusters create --quiet --enable-legacy-authorization",
-      "--gke-environment=test",
-      "--provider=gke",
-      "--test_args=--kubectl-path=../../../../kubernetes_skew/cluster/kubectl.sh --minStartupPods=8",
-      "--timeout=900m",
-      "--upgrade_args=--ginkgo.focus=\\[Feature:ClusterUpgrade\\] --upgrade-target=ci/k8s-stable1 --upgrade-image=gci"
-    ],
-    "scenario": "kubernetes_e2e",
-    "sigOwners": [
-      "sig-cluster-lifecycle"
-    ]
-  },
-  "ci-kubernetes-e2e-gke-gci-stable2-gci-stable1-upgrade-cluster-new": {
-    "args": [
-      "--check-leaked-resources",
-      "--check-version-skew=false",
-      "--deployment=gke",
-      "--extract=ci/k8s-stable1",
-      "--extract=ci/k8s-stable2",
-      "--gcp-cloud-sdk=gs://cloud-sdk-testing/ci/staging",
-      "--gcp-node-image=gci",
-      "--gcp-zone=us-central1-a",
-      "--gke-create-command=container clusters create --quiet --enable-legacy-authorization",
-      "--gke-environment=test",
-      "--provider=gke",
-      "--skew",
-      "--timeout=900m",
-      "--upgrade_args=--ginkgo.focus=\\[Feature:ClusterUpgrade\\] --upgrade-target=ci/k8s-stable1 --upgrade-image=gci"
-    ],
-    "scenario": "kubernetes_e2e",
-    "sigOwners": [
-      "sig-cluster-lifecycle"
-    ]
-  },
-  "ci-kubernetes-e2e-gke-gci-stable2-gci-stable1-upgrade-master": {
-    "args": [
-      "--check-leaked-resources",
-      "--check-version-skew=false",
-      "--deployment=gke",
-      "--extract=ci/k8s-stable1",
-      "--extract=ci/k8s-stable2",
-      "--gcp-cloud-sdk=gs://cloud-sdk-testing/ci/staging",
-      "--gcp-node-image=gci",
-      "--gcp-zone=us-central1-a",
-      "--gke-create-command=container clusters create --quiet --enable-legacy-authorization",
-      "--gke-environment=test",
-      "--provider=gke",
-      "--test_args=--kubectl-path=../../../../kubernetes_skew/cluster/kubectl.sh --minStartupPods=8",
-      "--timeout=900m",
-      "--upgrade_args=--ginkgo.focus=\\[Feature:MasterUpgrade\\] --upgrade-target=ci/k8s-stable1 --upgrade-image=gci"
-    ],
-    "scenario": "kubernetes_e2e",
-    "sigOwners": [
-      "sig-cluster-lifecycle"
-    ]
-  },
-  "ci-kubernetes-e2e-gke-gci-stable3-gci-stable1-upgrade-cluster": {
-    "args": [
-      "--check-leaked-resources",
-      "--check-version-skew=false",
-      "--deployment=gke",
-      "--extract=ci/k8s-stable1",
-      "--extract=ci/k8s-stable3",
-      "--gcp-cloud-sdk=gs://cloud-sdk-testing/ci/staging",
-      "--gcp-node-image=gci",
-      "--gcp-zone=us-central1-f",
-      "--ginkgo-parallel",
-      "--gke-environment=test",
-      "--provider=gke",
-      "--test_args=--ginkgo.skip=\\[Slow\\]|\\[Serial\\]|\\[Disruptive\\]|\\[Flaky\\]|\\[Feature:.+\\] --kubectl-path=../../../../kubernetes_skew/cluster/kubectl.sh --minStartupPods=8",
-      "--timeout=120m",
-      "--upgrade_args=--ginkgo.focus=\\[Feature:ClusterUpgrade\\] --upgrade-target=ci/k8s-stable1 --upgrade-image=gci"
-    ],
-    "scenario": "kubernetes_e2e",
-    "sigOwners": [
-      "sig-cluster-lifecycle"
-    ]
-  },
-  "ci-kubernetes-e2e-gke-gci-stable3-gci-stable1-upgrade-cluster-new": {
-    "args": [
-      "--check-leaked-resources",
-      "--check-version-skew=false",
-      "--deployment=gke",
-      "--extract=ci/k8s-stable1",
-      "--extract=ci/k8s-stable3",
-      "--gcp-cloud-sdk=gs://cloud-sdk-testing/ci/staging",
-      "--gcp-node-image=gci",
-      "--gcp-zone=us-central1-f",
-      "--ginkgo-parallel",
-      "--gke-environment=test",
-      "--provider=gke",
-      "--skew",
-      "--test_args=--ginkgo.skip=\\[Slow\\]|\\[Serial\\]|\\[Disruptive\\]|\\[Flaky\\]|\\[Feature:.+\\] --minStartupPods=8",
-      "--timeout=120m",
-      "--upgrade_args=--ginkgo.focus=\\[Feature:ClusterUpgrade\\] --upgrade-target=ci/k8s-stable1 --upgrade-image=gci"
-    ],
-    "scenario": "kubernetes_e2e",
-    "sigOwners": [
-      "sig-cluster-lifecycle"
-    ]
-  },
-  "ci-kubernetes-e2e-gke-gci-stable3-gci-stable1-upgrade-master": {
-    "args": [
-      "--check-leaked-resources",
-      "--check-version-skew=false",
-      "--deployment=gke",
-      "--extract=ci/k8s-stable1",
-      "--extract=ci/k8s-stable3",
-      "--gcp-cloud-sdk=gs://cloud-sdk-testing/ci/staging",
-      "--gcp-node-image=gci",
-      "--gcp-zone=us-central1-f",
-      "--ginkgo-parallel",
-      "--gke-environment=test",
-      "--provider=gke",
-      "--test_args=--ginkgo.skip=\\[Slow\\]|\\[Serial\\]|\\[Disruptive\\]|\\[Flaky\\]|\\[Feature:.+\\] --kubectl-path=../../../../kubernetes_skew/cluster/kubectl.sh --minStartupPods=8",
-      "--timeout=120m",
-      "--upgrade_args=--ginkgo.focus=\\[Feature:MasterUpgrade\\] --upgrade-target=ci/k8s-stable1 --upgrade-image=gci"
-    ],
-    "scenario": "kubernetes_e2e",
-    "sigOwners": [
-      "sig-cluster-lifecycle"
-    ]
-  },
-  "ci-kubernetes-e2e-gke-gpu-1-7": {
-    "args": [
-      "--check-leaked-resources",
-      "--deployment=gke",
-      "--extract=ci/latest-1.7",
-      "--gcp-cloud-sdk=gs://cloud-sdk-testing/ci/staging",
-      "--gcp-node-image=gci",
-      "--gcp-project-type=gpu-project",
-      "--gcp-zone=us-west1-b",
-      "--gke-create-command=alpha container clusters create --quiet --enable-kubernetes-alpha --accelerator=type=nvidia-tesla-k80,count=2",
-      "--gke-environment=test",
-      "--provider=gke",
-      "--test_args=--ginkgo.focus=\\[Feature:GPU\\]",
-      "--timeout=180m"
-    ],
-    "scenario": "kubernetes_e2e",
-    "sigOwners": [
-      "sig-scheduling"
-    ]
-  },
-  "ci-kubernetes-e2e-gke-large-correctness": {
-    "args": [
-      "--cluster=gke-scale-cluster",
-      "--deployment=gke",
-      "--extract=ci/latest",
-      "--gcp-cloud-sdk=gs://cloud-sdk-testing/ci/staging",
-      "--gcp-node-image=gci",
-      "--gcp-project=kubernetes-scale",
-      "--gcp-zone=us-east1-a",
-      "--ginkgo-parallel=30",
-      "--gke-environment=staging",
-      "--gke-shape={\"default\":{\"Nodes\":2000,\"MachineType\":\"g1-small\"},\"heapster-pool\":{\"Nodes\":1,\"MachineType\":\"n1-standard-4\"}}",
-      "--provider=gke",
-      "--test_args=--ginkgo.flakeAttempts=2 --ginkgo.skip=\\[Serial\\]|\\[Disruptive\\]|\\[Flaky\\]|\\[Feature:.+\\]|\\[DisabledForLargeClusters\\] --allowed-not-ready-nodes=20 --node-schedulable-timeout=60m --minStartupPods=8",
-      "--timeout=450m",
-      "--use-logexporter"
-    ],
-    "scenario": "kubernetes_e2e",
-    "sigOwners": [
-      "sig-scalability"
-    ]
-  },
-  "ci-kubernetes-e2e-gke-large-deploy": {
-    "args": [
-      "--cluster=gke-large-deploy",
-      "--deployment=gke",
-      "--down=false",
-      "--extract=ci/latest",
-      "--gcp-cloud-sdk=gs://cloud-sdk-testing/ci/staging",
-      "--gcp-node-image=gci",
-      "--gcp-project=k8s-scale-testing",
-      "--gcp-zone=us-east1-a",
-      "--gke-create-command=container clusters create --quiet --max-nodes-per-pool=1000",
-      "--gke-environment=staging",
-      "--gke-shape={\"default\":{\"Nodes\":2,\"MachineType\":\"g1-small\"},\"heapster-pool\":{\"Nodes\":1,\"MachineType\":\"n1-standard-8\"}}",
-      "--provider=gke",
-      "--test_args=--ginkgo.focus=\\[Feature:Empty\\] --allowed-not-ready-nodes=0 --node-schedulable-timeout=360m --system-pods-startup-timeout=60m --minStartupPods=8",
-      "--timeout=1200m"
-    ],
-    "scenario": "kubernetes_e2e",
-    "sigOwners": [
-      "sig-scalability"
-    ]
-  },
-  "ci-kubernetes-e2e-gke-large-performance": {
-    "args": [
-      "--cluster=gke-scale-cluster",
-      "--deployment=gke",
-      "--extract=ci/latest",
-      "--gcp-cloud-sdk=gs://cloud-sdk-testing/ci/staging",
-      "--gcp-node-image=gci",
-      "--gcp-project=kubernetes-scale",
-      "--gcp-zone=us-east1-a",
-      "--gke-environment=staging",
-      "--gke-shape={\"default\":{\"Nodes\":1999,\"MachineType\":\"g1-small\"},\"heapster-pool\":{\"Nodes\":1,\"MachineType\":\"n1-standard-4\"}}",
-      "--provider=gke",
-      "--test_args=--ginkgo.focus=\\[Feature:Performance\\] --allowed-not-ready-nodes=20 --node-schedulable-timeout=60m",
-      "--timeout=570m",
-      "--use-logexporter"
-    ],
-    "scenario": "kubernetes_e2e",
-    "sigOwners": [
-      "sig-scalability"
-    ]
-  },
-  "ci-kubernetes-e2e-gke-large-teardown": {
-    "args": [
-      "--cluster=gke-large-deploy",
-      "--deployment=gke",
-      "--extract=ci/latest",
-      "--gcp-cloud-sdk=gs://cloud-sdk-testing/ci/staging",
-      "--gcp-node-image=container_vm",
-      "--gcp-project=k8s-scale-testing",
-      "--gcp-zone=us-east1-a",
-      "--gke-create-command=container clusters create --quiet --max-nodes-per-pool=1000",
-      "--gke-environment=staging",
-      "--gke-shape={\"default\":{\"Nodes\":5000,\"MachineType\":\"n1-standard-2\"}}",
-      "--provider=gke",
-      "--test=false",
-      "--timeout=180m",
-      "--up=false"
-    ],
-    "scenario": "kubernetes_e2e",
-    "sigOwners": [
-      "sig-scalability"
-    ]
-  },
-  "ci-kubernetes-e2e-gke-master-new-gci-kubectl-skew": {
-    "args": [
-      "--check-leaked-resources",
-      "--check-version-skew=false",
-      "--deployment=gke",
-      "--extract=ci/latest-1.7",
-      "--extract=ci/latest",
-      "--gcp-cloud-sdk=gs://cloud-sdk-testing/ci/staging",
-      "--gcp-node-image=gci",
-      "--gcp-zone=us-central1-c",
-      "--ginkgo-parallel",
-      "--gke-environment=test",
-      "--provider=gke",
-      "--skew",
-      "--test_args=--ginkgo.focus=Kubectl --ginkgo.skip=\\[Serial\\] --minStartupPods=8",
-      "--timeout=120m"
-    ],
-    "scenario": "kubernetes_e2e",
-    "sigOwners": [
-      "sig-cli"
-    ]
-  },
-  "ci-kubernetes-e2e-gke-master-new-gci-kubectl-skew-serial": {
-    "args": [
-      "--check-leaked-resources",
-      "--check-version-skew=false",
-      "--deployment=gke",
-      "--extract=ci/latest-1.7",
-      "--extract=ci/latest",
-      "--gcp-cloud-sdk=gs://cloud-sdk-testing/ci/staging",
-      "--gcp-node-image=gci",
-      "--gcp-zone=us-central1-c",
-      "--gke-environment=test",
-      "--provider=gke",
-      "--skew",
-      "--test_args=--ginkgo.focus=Kubectl.*\\[Serial\\] --minStartupPods=8",
-      "--timeout=120m"
-    ],
-    "scenario": "kubernetes_e2e",
-    "sigOwners": [
-      "sig-cli"
-    ]
-  },
-  "ci-kubernetes-e2e-gke-new-master-gci-kubectl-skew": {
-    "args": [
-      "--check-leaked-resources",
-      "--check-version-skew=false",
-      "--deployment=gke",
-      "--extract=ci/latest",
-      "--extract=ci/latest-1.7",
-      "--gcp-cloud-sdk=gs://cloud-sdk-testing/ci/staging",
-      "--gcp-node-image=gci",
-      "--gcp-zone=us-central1-c",
-      "--ginkgo-parallel",
-      "--gke-environment=test",
-      "--provider=gke",
-      "--test_args=--ginkgo.focus=Kubectl --ginkgo.skip=\\[Serial\\] --kubectl-path=../../../../kubernetes_skew/cluster/kubectl.sh --minStartupPods=8",
-      "--timeout=120m"
-    ],
-    "scenario": "kubernetes_e2e",
-    "sigOwners": [
-      "sig-cli"
-    ]
-  },
-  "ci-kubernetes-e2e-gke-new-master-gci-kubectl-skew-serial": {
-    "args": [
-      "--check-leaked-resources",
-      "--check-version-skew=false",
-      "--deployment=gke",
-      "--extract=ci/latest",
-      "--extract=ci/latest-1.7",
-      "--gcp-cloud-sdk=gs://cloud-sdk-testing/ci/staging",
-      "--gcp-node-image=gci",
-      "--gcp-zone=us-central1-c",
-      "--gke-environment=test",
-      "--provider=gke",
-      "--test_args=--ginkgo.focus=Kubectl.*\\[Serial\\] --kubectl-path=../../../../kubernetes_skew/cluster/kubectl.sh --minStartupPods=8",
-      "--timeout=120m"
-    ],
-    "scenario": "kubernetes_e2e",
-    "sigOwners": [
-      "sig-cli"
-    ]
-  },
-  "ci-kubernetes-e2e-gke-prod": {
-    "args": [
-      "--check-leaked-resources",
-      "--check-version-skew=false",
-      "--deployment=gke",
-      "--extract=gke",
-      "--gcp-cloud-sdk=gs://cloud-sdk-testing/rc",
-      "--gcp-node-image=gci",
-      "--gcp-zone=us-central1-b",
-      "--gke-environment=prod",
-      "--provider=gke",
-      "--test_args=--ginkgo.focus=\\[Slow\\]|\\[Serial\\]|\\[Disruptive\\] --ginkgo.skip=\\[Flaky\\]|\\[Feature:.+\\] --minStartupPods=8",
-      "--timeout=600m"
-    ],
-    "scenario": "kubernetes_e2e",
-    "sigOwners": [
-      "sig-gcp"
-    ]
-  },
-  "ci-kubernetes-e2e-gke-prod-parallel": {
-    "args": [
-      "--check-leaked-resources",
-      "--check-version-skew=false",
-      "--deployment=gke",
-      "--extract=gke",
-      "--gcp-cloud-sdk=gs://cloud-sdk-testing/rc",
-      "--gcp-node-image=gci",
-      "--gcp-zone=us-central1-b",
-      "--ginkgo-parallel",
-      "--gke-environment=prod",
-      "--provider=gke",
-      "--test_args=--ginkgo.skip=\\[Slow\\]|\\[Serial\\]|\\[Disruptive\\]|\\[Flaky\\]|\\[Feature:.+\\] --minStartupPods=8",
-      "--timeout=80m"
-    ],
-    "scenario": "kubernetes_e2e",
-    "sigOwners": [
-      "sig-gcp"
-    ]
-  },
-  "ci-kubernetes-e2e-gke-prod-smoke": {
-    "args": [
-      "--check-leaked-resources",
-      "--check-version-skew=false",
-      "--deployment=gke",
-      "--extract=gke",
-      "--gcp-cloud-sdk=gs://cloud-sdk-testing/rc",
-      "--gcp-node-image=gci",
-      "--gcp-zone=us-east1-d",
-      "--ginkgo-parallel",
-      "--gke-environment=prod",
-      "--provider=gke",
-      "--test_args=--ginkgo.focus=\\[Conformance\\] --ginkgo.skip=\\[Slow\\]|\\[Serial\\]|\\[Disruptive\\]|\\[Flaky\\]|\\[Feature:.+\\] --minStartupPods=8",
-      "--timeout=80m"
-    ],
-    "scenario": "kubernetes_e2e",
-    "sigOwners": [
-      "sig-gcp"
-    ]
-  },
-  "ci-kubernetes-e2e-gke-regional": {
-    "args": [
-      "--check-leaked-resources",
-      "--deployment=gke",
-      "--extract=ci/latest",
-      "--gcp-node-image=gci",
-      "--gcp-project=k8s-jkns-e2e-regional",
-      "--gcp-region=us-central1",
-      "--ginkgo-parallel",
-      "--gke-command-group=beta",
-      "--gke-environment=test",
-      "--provider=gke",
-      "--test_args=--gce-multizone=true --ginkgo.skip=\\[Slow\\]|\\[Serial\\]|\\[Disruptive\\]|\\[Flaky\\]|\\[Feature:.+\\] --minStartupPods=8",
-      "--timeout=150m"
-    ],
-    "scenario": "kubernetes_e2e",
-    "sigOwners": [
-      "sig-gcp"
-    ]
-  },
-  "ci-kubernetes-e2e-gke-scale-correctness": {
-    "args": [
-      "--cluster=gke-scale-cluster",
-      "--deployment=gke",
-      "--extract=ci/latest",
-      "--gcp-cloud-sdk=gs://cloud-sdk-testing/ci/staging",
-      "--gcp-node-image=gci",
-      "--gcp-project=kubernetes-scale",
-      "--gcp-zone=us-east1-a",
-      "--ginkgo-parallel=30",
-      "--gke-environment=staging",
-      "--gke-shape={\"default\":{\"Nodes\":3999,\"MachineType\":\"g1-small\"},\"heapster-pool\":{\"Nodes\":1,\"MachineType\":\"n1-standard-8\"}}",
-      "--provider=gke",
-      "--test_args=--ginkgo.flakeAttempts=2 --ginkgo.skip=\\[Serial\\]|\\[Disruptive\\]|\\[Flaky\\]|\\[Feature:.+\\]|\\[DisabledForLargeClusters\\] --allowed-not-ready-nodes=40 --node-schedulable-timeout=90m --minStartupPods=8",
-      "--timeout=990m",
-      "--use-logexporter"
-    ],
-    "scenario": "kubernetes_e2e",
-    "sigOwners": [
-      "sig-scalability"
-    ]
-  },
-  "ci-kubernetes-e2e-gke-sd-logging-gci-beta": {
-    "args": [
-      "--check-leaked-resources",
-      "--deployment=gke",
-      "--extract=ci/k8s-beta",
-      "--gcp-cloud-sdk=gs://cloud-sdk-testing/ci/staging",
-      "--gcp-node-image=gci",
-      "--gcp-zone=us-central1-f",
-      "--gke-environment=test",
-      "--provider=gke",
-      "--test_args=--ginkgo.focus=\\[Feature:StackdriverLogging\\] --minStartupPods=8",
-      "--timeout=1320m"
-    ],
-    "scenario": "kubernetes_e2e",
-    "sigOwners": [
-      "sig-instrumentation"
-    ]
-  },
-  "ci-kubernetes-e2e-gke-sd-logging-gci-latest": {
-    "args": [
-      "--check-leaked-resources",
-      "--deployment=gke",
-      "--extract=ci/latest",
-      "--gcp-cloud-sdk=gs://cloud-sdk-testing/ci/staging",
-      "--gcp-node-image=gci",
-      "--gcp-zone=us-central1-f",
-      "--gke-environment=test",
-      "--provider=gke",
-      "--test_args=--ginkgo.focus=\\[Feature:StackdriverLogging\\] --minStartupPods=8",
-      "--timeout=1320m"
-    ],
-    "scenario": "kubernetes_e2e",
-    "sigOwners": [
-      "sig-instrumentation"
-    ]
-  },
-  "ci-kubernetes-e2e-gke-sd-logging-gci-stable1": {
-    "args": [
-      "--check-leaked-resources",
-      "--deployment=gke",
-      "--extract=ci/k8s-stable1",
-      "--gcp-cloud-sdk=gs://cloud-sdk-testing/ci/staging",
-      "--gcp-node-image=gci",
-      "--gcp-zone=us-central1-f",
-      "--gke-environment=test",
-      "--provider=gke",
-      "--test_args=--ginkgo.focus=\\[Feature:StackdriverLogging\\] --minStartupPods=8",
-      "--timeout=1320m"
-    ],
-    "scenario": "kubernetes_e2e",
-    "sigOwners": [
-      "sig-instrumentation"
-    ]
-  },
-  "ci-kubernetes-e2e-gke-sd-logging-ubuntu-beta": {
-    "args": [
-      "--check-leaked-resources",
-      "--deployment=gke",
-      "--extract=ci/k8s-beta",
-      "--gcp-cloud-sdk=gs://cloud-sdk-testing/ci/staging",
-      "--gcp-node-image=ubuntu",
-      "--gcp-zone=us-central1-f",
-      "--gke-environment=test",
-      "--provider=gke",
-      "--test_args=--ginkgo.focus=\\[Feature:StackdriverLogging\\] --minStartupPods=8",
-      "--timeout=1320m"
-    ],
-    "scenario": "kubernetes_e2e",
-    "sigOwners": [
-      "sig-instrumentation"
-    ]
-  },
-  "ci-kubernetes-e2e-gke-sd-logging-ubuntu-latest": {
-    "args": [
-      "--check-leaked-resources",
-      "--deployment=gke",
-      "--extract=ci/latest",
-      "--gcp-cloud-sdk=gs://cloud-sdk-testing/ci/staging",
-      "--gcp-node-image=ubuntu",
-      "--gcp-zone=us-central1-f",
-      "--gke-environment=test",
-      "--provider=gke",
-      "--test_args=--ginkgo.focus=\\[Feature:StackdriverLogging\\] --minStartupPods=8",
-      "--timeout=1320m"
-    ],
-    "scenario": "kubernetes_e2e",
-    "sigOwners": [
-      "sig-instrumentation"
-    ]
-  },
-  "ci-kubernetes-e2e-gke-sd-logging-ubuntu-stable1": {
-    "args": [
-      "--check-leaked-resources",
-      "--deployment=gke",
-      "--extract=ci/k8s-stable1",
-      "--gcp-cloud-sdk=gs://cloud-sdk-testing/ci/staging",
-      "--gcp-node-image=ubuntu",
-      "--gcp-zone=us-central1-f",
-      "--gke-environment=test",
-      "--provider=gke",
-      "--test_args=--ginkgo.focus=\\[Feature:StackdriverLogging\\] --minStartupPods=8",
-      "--timeout=1320m"
-    ],
-    "scenario": "kubernetes_e2e",
-    "sigOwners": [
-      "sig-instrumentation"
-    ]
-  },
-  "ci-kubernetes-e2e-gke-stable1-beta-gci-kubectl-skew": {
-    "args": [
-      "--check-leaked-resources",
-      "--check-version-skew=false",
-      "--deployment=gke",
-      "--extract=ci/k8s-beta",
-      "--extract=ci/k8s-stable1",
-      "--gcp-cloud-sdk=gs://cloud-sdk-testing/ci/staging",
-      "--gcp-node-image=gci",
-      "--gcp-zone=us-central1-c",
-      "--ginkgo-parallel",
-      "--gke-create-command=container clusters create --quiet --enable-legacy-authorization",
-      "--gke-environment=test",
-      "--provider=gke",
-      "--test_args=--ginkgo.focus=Kubectl --ginkgo.skip=\\[Serial\\] --kubectl-path=../../../../kubernetes_skew/cluster/kubectl.sh --minStartupPods=8",
-      "--timeout=120m"
-    ],
-    "scenario": "kubernetes_e2e",
-    "sigOwners": [
-      "sig-cli"
-    ]
-  },
-  "ci-kubernetes-e2e-gke-stable1-beta-gci-kubectl-skew-serial": {
-    "args": [
-      "--check-leaked-resources",
-      "--check-version-skew=false",
-      "--deployment=gke",
-      "--extract=ci/k8s-beta",
-      "--extract=ci/k8s-stable1",
-      "--gcp-cloud-sdk=gs://cloud-sdk-testing/ci/staging",
-      "--gcp-node-image=gci",
-      "--gcp-zone=us-central1-c",
-      "--gke-create-command=container clusters create --quiet --enable-legacy-authorization",
-      "--gke-environment=test",
-      "--provider=gke",
-      "--test_args=--ginkgo.focus=Kubectl.*\\[Serial\\] --kubectl-path=../../../../kubernetes_skew/cluster/kubectl.sh --minStartupPods=8",
-      "--timeout=120m"
-    ],
-    "scenario": "kubernetes_e2e",
-    "sigOwners": [
-      "sig-cli"
-    ]
-  },
-  "ci-kubernetes-e2e-gke-stable1-beta-upgrade-cluster": {
-    "args": [
-      "--check-leaked-resources",
-      "--check-version-skew=false",
-      "--deployment=gke",
-      "--extract=ci/k8s-beta",
-      "--extract=ci/k8s-stable1",
-      "--gcp-cloud-sdk=gs://cloud-sdk-testing/ci/staging",
-      "--gcp-node-image=gci",
-      "--gcp-zone=us-central1-a",
-      "--gke-create-command=container clusters create --quiet --enable-legacy-authorization",
-      "--gke-environment=test",
-      "--provider=gke",
-      "--test_args=--kubectl-path=../../../../kubernetes_skew/cluster/kubectl.sh --minStartupPods=8",
-      "--timeout=900m",
-      "--upgrade_args=--ginkgo.focus=\\[Feature:ClusterUpgrade\\] --upgrade-target=ci/k8s-stable1 --upgrade-image=gci"
-    ],
-    "scenario": "kubernetes_e2e",
-    "sigOwners": [
-      "sig-cluster-lifecycle"
-    ]
-  },
-  "ci-kubernetes-e2e-gke-stable1-beta-upgrade-cluster-new": {
-    "args": [
-      "--check-leaked-resources",
-      "--check-version-skew=false",
-      "--deployment=gke",
-      "--extract=ci/k8s-beta",
-      "--extract=ci/k8s-stable1",
-      "--gcp-cloud-sdk=gs://cloud-sdk-testing/ci/staging",
-      "--gcp-node-image=gci",
-      "--gcp-zone=us-central1-a",
-      "--gke-create-command=container clusters create --quiet --enable-legacy-authorization",
-      "--gke-environment=test",
-      "--provider=gke",
-      "--skew",
-      "--timeout=900m",
-      "--upgrade_args=--ginkgo.focus=\\[Feature:ClusterUpgrade\\] --upgrade-target=ci/k8s-beta --upgrade-image=gci"
-    ],
-    "scenario": "kubernetes_e2e",
-    "sigOwners": [
-      "sig-cluster-lifecycle"
-    ]
-  },
-  "ci-kubernetes-e2e-gke-stable1-beta-upgrade-master": {
-    "args": [
-      "--check-leaked-resources",
-      "--check-version-skew=false",
-      "--deployment=gke",
-      "--extract=ci/k8s-beta",
-      "--extract=ci/k8s-stable1",
-      "--gcp-cloud-sdk=gs://cloud-sdk-testing/ci/staging",
-      "--gcp-node-image=gci",
-      "--gcp-zone=us-central1-a",
-      "--gke-create-command=container clusters create --quiet --enable-legacy-authorization",
-      "--gke-environment=test",
-      "--provider=gke",
-      "--test_args=--kubectl-path=../../../../kubernetes_skew/cluster/kubectl.sh --minStartupPods=8",
-      "--timeout=900m",
-      "--upgrade_args=--ginkgo.focus=\\[Feature:MasterUpgrade\\] --upgrade-target=ci/k8s-beta --upgrade-image=gci"
-    ],
-    "scenario": "kubernetes_e2e",
-    "sigOwners": [
-      "sig-cluster-lifecycle"
-    ]
-  },
-  "ci-kubernetes-e2e-gke-stable1-stable2-gci-kubectl-skew": {
-    "args": [
-      "--check-leaked-resources",
-      "--check-version-skew=false",
-      "--deployment=gke",
-      "--extract=ci/k8s-stable2",
-      "--extract=ci/k8s-stable1",
-      "--gcp-cloud-sdk=gs://cloud-sdk-testing/ci/staging",
-      "--gcp-node-image=gci",
-      "--gcp-zone=us-central1-c",
-      "--ginkgo-parallel",
-      "--gke-environment=test",
-      "--provider=gke",
-      "--skew",
-      "--test_args=--ginkgo.focus=Kubectl --ginkgo.skip=\\[Serial\\] --minStartupPods=8",
-      "--timeout=120m"
-    ],
-    "scenario": "kubernetes_e2e",
-    "sigOwners": [
-      "sig-cli"
-    ]
-  },
-  "ci-kubernetes-e2e-gke-stable1-stable2-gci-kubectl-skew-serial": {
-    "args": [
-      "--check-leaked-resources",
-      "--check-version-skew=false",
-      "--deployment=gke",
-      "--extract=ci/k8s-stable2",
-      "--extract=ci/k8s-stable1",
-      "--gcp-cloud-sdk=gs://cloud-sdk-testing/ci/staging",
-      "--gcp-node-image=gci",
-      "--gcp-zone=us-central1-c",
-      "--gke-environment=test",
-      "--provider=gke",
-      "--skew",
-      "--test_args=--ginkgo.focus=Kubectl.*\\[Serial\\] --minStartupPods=8",
-      "--timeout=120m"
-    ],
-    "scenario": "kubernetes_e2e",
-    "sigOwners": [
-      "sig-cli"
-    ]
-  },
-  "ci-kubernetes-e2e-gke-stable2-stable1-gci-kubectl-skew": {
-    "args": [
-      "--check-leaked-resources",
-      "--check-version-skew=false",
-      "--deployment=gke",
-      "--extract=ci/k8s-stable1",
-      "--extract=ci/k8s-stable2",
-      "--gcp-cloud-sdk=gs://cloud-sdk-testing/ci/staging",
-      "--gcp-node-image=gci",
-      "--gcp-zone=us-central1-c",
-      "--ginkgo-parallel",
-      "--gke-create-command=container clusters create --quiet --enable-legacy-authorization",
-      "--gke-environment=test",
-      "--provider=gke",
-      "--test_args=--ginkgo.focus=Kubectl --ginkgo.skip=\\[Serial\\] --kubectl-path=../../../../kubernetes_skew/cluster/kubectl.sh --minStartupPods=8",
-      "--timeout=120m"
-    ],
-    "scenario": "kubernetes_e2e",
-    "sigOwners": [
-      "sig-cli"
-    ]
-  },
-  "ci-kubernetes-e2e-gke-stable2-stable1-gci-kubectl-skew-serial": {
-    "args": [
-      "--check-leaked-resources",
-      "--check-version-skew=false",
-      "--deployment=gke",
-      "--extract=ci/k8s-stable1",
-      "--extract=ci/k8s-stable2",
-      "--gcp-cloud-sdk=gs://cloud-sdk-testing/ci/staging",
-      "--gcp-node-image=gci",
-      "--gcp-zone=us-central1-c",
-      "--gke-create-command=container clusters create --quiet --enable-legacy-authorization",
-      "--gke-environment=test",
-      "--provider=gke",
-      "--test_args=--ginkgo.focus=Kubectl.*\\[Serial\\] --kubectl-path=../../../../kubernetes_skew/cluster/kubectl.sh --minStartupPods=8",
-      "--timeout=120m"
-    ],
-    "scenario": "kubernetes_e2e",
-    "sigOwners": [
-      "sig-cli"
-    ]
-  },
-  "ci-kubernetes-e2e-gke-stackdriver": {
-    "args": [
-      "--check-leaked-resources",
-      "--deployment=gke",
-      "--extract=ci/latest",
-      "--gcp-cloud-sdk=gs://cloud-sdk-testing/ci/staging",
-      "--gcp-node-image=gci",
-      "--gcp-project=k8s-jkns-e2e-gke-stackdriver",
-      "--gcp-zone=us-central1-f",
-      "--gke-environment=test",
-      "--provider=gke",
-      "--test_args=--ginkgo.focus=\\[Feature:StackdriverMonitoring\\]|\\[Feature:StackdriverCustomMetrics\\] --minStartupPods=8",
-      "--timeout=50m"
-    ],
-    "scenario": "kubernetes_e2e",
-    "sigOwners": [
-      "sig-instrumentation"
-    ]
-  },
-  "ci-kubernetes-e2e-gke-staging-default-latest-upgrade-cluster": {
-    "args": [
-      "--check-leaked-resources",
-      "--check-version-skew=false",
-      "--deployment=gke",
-      "--extract=gke-latest",
-      "--extract=gke",
-      "--gcp-cloud-sdk=gs://cloud-sdk-testing/ci/staging",
-      "--gcp-node-image=gci",
-      "--gcp-zone=us-central1-f",
-      "--gke-environment=staging",
-      "--provider=gke",
-      "--test_args=--ginkgo.skip=\\[Flaky\\]|\\[Feature:.+\\] --kubectl-path=../../../../kubernetes_skew/cluster/kubectl.sh --minStartupPods=8",
-      "--timeout=900m",
-      "--upgrade_args=--ginkgo.focus=\\[Feature:ClusterUpgrade\\] --upgrade-target=v1.8.6-gke.0 --upgrade-image=gci"
-    ],
-    "scenario": "kubernetes_e2e",
-    "sigOwners": [
-      "sig-cluster-lifecycle"
-    ]
-  },
-  "ci-kubernetes-e2e-gke-staging-default-latest-upgrade-cluster-new": {
-    "args": [
-      "--check-leaked-resources",
-      "--check-version-skew=false",
-      "--deployment=gke",
-      "--extract=gke-latest",
-      "--extract=gke",
-      "--gcp-cloud-sdk=gs://cloud-sdk-testing/ci/staging",
-      "--gcp-node-image=gci",
-      "--gcp-zone=us-central1-f",
-      "--gke-environment=staging",
-      "--provider=gke",
-      "--skew",
-      "--timeout=900m",
-      "--upgrade_args=--ginkgo.focus=\\[Feature:ClusterUpgrade\\] --upgrade-target=v1.8.6-gke.0 --upgrade-image=gci"
-    ],
-    "scenario": "kubernetes_e2e",
-    "sigOwners": [
-      "sig-cluster-lifecycle"
-    ]
-  },
-  "ci-kubernetes-e2e-gke-staging-default-latest-upgrade-master": {
-    "args": [
-      "--check-leaked-resources",
-      "--check-version-skew=false",
-      "--deployment=gke",
-      "--extract=gke-latest",
-      "--extract=gke",
-      "--gcp-cloud-sdk=gs://cloud-sdk-testing/ci/staging",
-      "--gcp-node-image=gci",
-      "--gcp-zone=us-central1-f",
-      "--gke-environment=staging",
-      "--provider=gke",
-      "--test_args=--kubectl-path=../../../../kubernetes_skew/cluster/kubectl.sh --minStartupPods=8",
-      "--timeout=900m",
-      "--upgrade_args=--ginkgo.focus=\\[Feature:MasterUpgrade\\] --upgrade-target=v1.8.6-gke.0 --upgrade-image=gci"
-    ],
-    "scenario": "kubernetes_e2e",
-    "sigOwners": [
-      "sig-cluster-lifecycle"
-    ]
-  },
-  "ci-kubernetes-e2e-gke-staging-default-parallel": {
-    "args": [
-      "--check-leaked-resources",
-      "--check-version-skew=false",
-      "--cluster=",
-      "--deployment=gke",
-      "--extract=gke",
-      "--gcp-cloud-sdk=gs://cloud-sdk-testing/rc",
-      "--gcp-node-image=gci",
-      "--gcp-zone=us-central1-f",
-      "--ginkgo-parallel",
-      "--gke-environment=staging",
-      "--provider=gke",
-      "--test_args=--ginkgo.skip=\\[Slow\\]|\\[Serial\\]|\\[Disruptive\\]|\\[Flaky\\]|\\[Feature:.+\\] --minStartupPods=8",
-      "--timeout=80m"
-    ],
-    "scenario": "kubernetes_e2e",
-    "sigOwners": [
-      "sig-gcp"
-    ]
-  },
-  "ci-kubernetes-e2e-gke-staging-default-serial": {
-    "args": [
-      "--check-leaked-resources",
-      "--check-version-skew=false",
-      "--cluster=",
-      "--deployment=gke",
-      "--extract=gke",
-      "--gcp-cloud-sdk=gs://cloud-sdk-testing/rc",
-      "--gcp-node-image=gci",
-      "--gcp-zone=us-central1-f",
-      "--gke-environment=staging",
-      "--provider=gke",
-      "--test_args=--ginkgo.focus=\\[Slow\\]|\\[Serial\\]|\\[Disruptive\\] --ginkgo.skip=\\[Flaky\\]|\\[Feature:.+\\] --minStartupPods=8",
-      "--timeout=600m"
-    ],
-    "scenario": "kubernetes_e2e",
-    "sigOwners": [
-      "sig-gcp"
-    ]
-  },
-  "ci-kubernetes-e2e-gke-staging-latest-device-plugin-gpu": {
-    "args": [
-      "--check-leaked-resources",
-      "--deployment=gke",
-      "--extract=gke-latest",
-      "--gcp-cloud-sdk=gs://cloud-sdk-testing/rc",
-      "--gcp-node-image=gci",
-      "--gcp-project-type=gpu-project",
-      "--gcp-zone=us-west1-b",
-      "--gke-create-command=alpha container clusters create --quiet --enable-kubernetes-alpha --accelerator=type=nvidia-tesla-k80,count=2",
-      "--gke-environment=staging",
-      "--provider=gke",
-      "--test_args=--ginkgo.focus=\\[Feature:GPUDevicePlugin\\] --minStartupPods=8",
-      "--timeout=80m"
-    ],
-    "scenario": "kubernetes_e2e",
-    "sigOwners": [
-      "sig-gcp"
-    ]
-  },
-  "ci-kubernetes-e2e-gke-staging-latest-parallel": {
-    "args": [
-      "--check-leaked-resources",
-      "--check-version-skew=false",
-      "--deployment=gke",
-      "--extract=gke-latest",
-      "--gcp-cloud-sdk=gs://cloud-sdk-testing/rc",
-      "--gcp-node-image=gci",
-      "--gcp-zone=us-central1-f",
-      "--ginkgo-parallel",
-      "--gke-environment=staging",
-      "--provider=gke",
-      "--test_args=--ginkgo.skip=\\[Slow\\]|\\[Serial\\]|\\[Disruptive\\]|\\[Flaky\\]|\\[Feature:.+\\] --minStartupPods=8",
-      "--timeout=80m"
-    ],
-    "scenario": "kubernetes_e2e",
-    "sigOwners": [
-      "sig-gcp"
-    ]
-  },
-  "ci-kubernetes-e2e-gke-staging-latest-serial": {
-    "args": [
-      "--check-leaked-resources",
-      "--check-version-skew=false",
-      "--deployment=gke",
-      "--extract=gke-latest",
-      "--gcp-cloud-sdk=gs://cloud-sdk-testing/rc",
-      "--gcp-node-image=gci",
-      "--gcp-zone=us-central1-f",
-      "--gke-environment=staging",
-      "--provider=gke",
-      "--test_args=--ginkgo.focus=\\[Slow\\]|\\[Serial\\]|\\[Disruptive\\] --ginkgo.skip=\\[Flaky\\]|\\[Feature:.+\\] --minStartupPods=8",
-      "--timeout=600m"
-    ],
-    "scenario": "kubernetes_e2e",
-    "sigOwners": [
-      "sig-gcp"
-    ]
-  },
-  "ci-kubernetes-e2e-gke-test": {
-    "args": [
-      "--check-leaked-resources",
-      "--check-version-skew=false",
-      "--deployment=gke",
-      "--extract=gke",
-      "--gcp-cloud-sdk=gs://cloud-sdk-testing/rc",
-      "--gcp-node-image=gci",
-      "--gcp-zone=us-central1-f",
-      "--gke-environment=test",
-      "--provider=gke",
-      "--timeout=480m"
-    ],
-    "scenario": "kubernetes_e2e",
-    "sigOwners": [
-      "sig-gcp"
-    ]
-  },
-  "ci-kubernetes-e2e-gke-ubuntustable1-k8sdev-alphafeatures": {
-    "_comment": "AUTO-GENERATED by experiment/generate_tests.py - DO NOT EDIT.",
-    "args": [
-      "--check-leaked-resources",
-      "--cluster=test-d5be81b884",
-      "--deployment=gke",
-      "--extract=ci/latest",
-      "--gcp-cloud-sdk=gs://cloud-sdk-testing/ci/staging",
-      "--gcp-node-image=ubuntu",
-      "--gcp-zone=us-central1-f",
-      "--gke-environment=test",
-      "--image-family=ubuntu-gke-1604-lts",
-      "--image-project=ubuntu-os-gke-cloud",
-      "--provider=gke",
-      "--test_args=--ginkgo.focus=\\[Feature:(ExternalTrafficLocalOnly|DynamicKubeletConfig)\\] --minStartupPods=8",
-      "--timeout=180m"
-    ],
-    "scenario": "kubernetes_e2e",
-    "sigOwners": [
-      "sig-gcp"
-    ],
-    "tags": [
-      "generated"
-    ]
-  },
-  "ci-kubernetes-e2e-gke-ubuntustable1-k8sdev-autoscaling": {
-    "_comment": "AUTO-GENERATED by experiment/generate_tests.py - DO NOT EDIT.",
-    "args": [
-      "--check-leaked-resources",
-      "--cluster=test-fc6a4546d6",
-      "--deployment=gke",
-      "--extract=ci/latest",
-      "--gcp-cloud-sdk=gs://cloud-sdk-testing/ci/staging",
-      "--gcp-node-image=ubuntu",
-      "--gcp-zone=us-central1-f",
-      "--gke-environment=test",
-      "--image-family=ubuntu-gke-1604-lts",
-      "--image-project=ubuntu-os-gke-cloud",
-      "--provider=gke",
-      "--test_args=--ginkgo.focus=\\[Feature:ClusterSizeAutoscalingScaleUp\\]|\\[Feature:ClusterSizeAutoscalingScaleDown\\] --ginkgo.skip=\\[Flaky\\] --minStartupPods=8",
-      "--timeout=300m"
-    ],
-    "scenario": "kubernetes_e2e",
-    "sigOwners": [
-      "sig-gcp"
-    ],
-    "tags": [
-      "generated"
-    ]
-  },
-  "ci-kubernetes-e2e-gke-ubuntustable1-k8sdev-default": {
-    "_comment": "AUTO-GENERATED by experiment/generate_tests.py - DO NOT EDIT.",
-    "args": [
-      "--check-leaked-resources",
-      "--cluster=test-62ad093ffd",
-      "--deployment=gke",
-      "--extract=ci/latest",
-      "--gcp-cloud-sdk=gs://cloud-sdk-testing/ci/staging",
-      "--gcp-node-image=ubuntu",
-      "--gcp-zone=us-central1-f",
-      "--ginkgo-parallel=30",
-      "--gke-environment=test",
-      "--image-family=ubuntu-gke-1604-lts",
-      "--image-project=ubuntu-os-gke-cloud",
-      "--provider=gke",
-      "--test_args=--ginkgo.skip=\\[Slow\\]|\\[Serial\\]|\\[Disruptive\\]|\\[Flaky\\]|\\[Feature:.+\\] --minStartupPods=8",
-      "--timeout=50m"
-    ],
-    "scenario": "kubernetes_e2e",
-    "sigOwners": [
-      "sig-gcp"
-    ],
-    "tags": [
-      "generated"
-    ]
-  },
-  "ci-kubernetes-e2e-gke-ubuntustable1-k8sdev-flaky": {
-    "_comment": "AUTO-GENERATED by experiment/generate_tests.py - DO NOT EDIT.",
-    "args": [
-      "--check-leaked-resources",
-      "--cluster=test-6fdba33c9e",
-      "--deployment=gke",
-      "--extract=ci/latest",
-      "--gcp-cloud-sdk=gs://cloud-sdk-testing/ci/staging",
-      "--gcp-node-image=ubuntu",
-      "--gcp-zone=us-central1-f",
-      "--gke-environment=test",
-      "--image-family=ubuntu-gke-1604-lts",
-      "--image-project=ubuntu-os-gke-cloud",
-      "--provider=gke",
-      "--test_args=--ginkgo.focus=\\[Flaky\\] --ginkgo.skip=\\[Feature:.+\\] --minStartupPods=8",
-      "--timeout=300m"
-    ],
-    "scenario": "kubernetes_e2e",
-    "sigOwners": [
-      "sig-gcp"
-    ],
-    "tags": [
-      "generated"
-    ]
-  },
-  "ci-kubernetes-e2e-gke-ubuntustable1-k8sdev-ingress": {
-    "_comment": "AUTO-GENERATED by experiment/generate_tests.py - DO NOT EDIT.",
-    "args": [
-      "--check-leaked-resources",
-      "--cluster=test-9fad2e8f3d",
-      "--deployment=gke",
-      "--extract=ci/latest",
-      "--gcp-cloud-sdk=gs://cloud-sdk-testing/ci/staging",
-      "--gcp-node-image=ubuntu",
-      "--gcp-zone=us-central1-f",
-      "--gke-environment=test",
-      "--image-family=ubuntu-gke-1604-lts",
-      "--image-project=ubuntu-os-gke-cloud",
-      "--provider=gke",
-      "--test_args=--ginkgo.focus=\\[Feature:Ingress\\] --minStartupPods=8",
-      "--timeout=90m"
-    ],
-    "scenario": "kubernetes_e2e",
-    "sigOwners": [
-      "sig-gcp"
-    ],
-    "tags": [
-      "generated"
-    ]
-  },
-  "ci-kubernetes-e2e-gke-ubuntustable1-k8sdev-reboot": {
-    "_comment": "AUTO-GENERATED by experiment/generate_tests.py - DO NOT EDIT.",
-    "args": [
-      "--check-leaked-resources",
-      "--cluster=test-2bdebf3035",
-      "--deployment=gke",
-      "--extract=ci/latest",
-      "--gcp-cloud-sdk=gs://cloud-sdk-testing/ci/staging",
-      "--gcp-node-image=ubuntu",
-      "--gcp-zone=us-central1-f",
-      "--gke-environment=test",
-      "--image-family=ubuntu-gke-1604-lts",
-      "--image-project=ubuntu-os-gke-cloud",
-      "--provider=gke",
-      "--test_args=--ginkgo.focus=\\[Feature:Reboot\\] --minStartupPods=8",
-      "--timeout=180m"
-    ],
-    "scenario": "kubernetes_e2e",
-    "sigOwners": [
-      "sig-gcp"
-    ],
-    "tags": [
-      "generated"
-    ]
-  },
-  "ci-kubernetes-e2e-gke-ubuntustable1-k8sdev-serial": {
-    "_comment": "AUTO-GENERATED by experiment/generate_tests.py - DO NOT EDIT.",
-    "args": [
-      "--check-leaked-resources",
-      "--cluster=test-8438414e5a",
-      "--deployment=gke",
-      "--extract=ci/latest",
-      "--gcp-cloud-sdk=gs://cloud-sdk-testing/ci/staging",
-      "--gcp-node-image=ubuntu",
-      "--gcp-zone=us-central1-f",
-      "--ginkgo-parallel=1",
-      "--gke-environment=test",
-      "--image-family=ubuntu-gke-1604-lts",
-      "--image-project=ubuntu-os-gke-cloud",
-      "--provider=gke",
-      "--test_args=--ginkgo.focus=\\[Serial\\]|\\[Disruptive\\] --ginkgo.skip=\\[Flaky\\]|\\[Feature:.+\\] --minStartupPods=8",
-      "--timeout=500m"
-    ],
-    "scenario": "kubernetes_e2e",
-    "sigOwners": [
-      "sig-gcp"
-    ],
-    "tags": [
-      "generated"
-    ]
-  },
-  "ci-kubernetes-e2e-gke-ubuntustable1-k8sdev-slow": {
-    "_comment": "AUTO-GENERATED by experiment/generate_tests.py - DO NOT EDIT.",
-    "args": [
-      "--check-leaked-resources",
-      "--cluster=test-c96b24cf05",
-      "--deployment=gke",
-      "--extract=ci/latest",
-      "--gcp-cloud-sdk=gs://cloud-sdk-testing/ci/staging",
-      "--gcp-node-image=ubuntu",
-      "--gcp-zone=us-central1-f",
-      "--ginkgo-parallel=30",
-      "--gke-environment=test",
-      "--image-family=ubuntu-gke-1604-lts",
-      "--image-project=ubuntu-os-gke-cloud",
-      "--provider=gke",
-      "--test_args=--ginkgo.focus=\\[Slow\\] --ginkgo.skip=\\[Serial\\]|\\[Disruptive\\]|\\[Flaky\\]|\\[Feature:.+\\] --minStartupPods=8",
-      "--timeout=150m"
-    ],
-    "scenario": "kubernetes_e2e",
-    "sigOwners": [
-      "sig-gcp"
-    ],
-    "tags": [
-      "generated"
-    ]
-  },
-  "ci-kubernetes-e2e-gke-ubuntustable1-k8sdev-updown": {
-    "_comment": "AUTO-GENERATED by experiment/generate_tests.py - DO NOT EDIT.",
-    "args": [
-      "--check-leaked-resources",
-      "--cluster=test-77f657093a",
-      "--deployment=gke",
-      "--extract=ci/latest",
-      "--gcp-cloud-sdk=gs://cloud-sdk-testing/ci/staging",
-      "--gcp-node-image=ubuntu",
-      "--gcp-zone=us-central1-f",
-      "--ginkgo-parallel",
-      "--gke-environment=test",
-      "--image-family=ubuntu-gke-1604-lts",
-      "--image-project=ubuntu-os-gke-cloud",
-      "--provider=gke",
-      "--test_args=--ginkgo.focus=\\[k8s.io\\]\\sNetworking.*\\[Conformance\\] --minStartupPods=8",
-      "--timeout=30m"
-    ],
-    "scenario": "kubernetes_e2e",
-    "sigOwners": [
-      "sig-gcp"
-    ],
-    "tags": [
-      "generated"
-    ]
-  },
-  "ci-kubernetes-e2e-gke-ubuntustable1-k8sstable1-alphafeatures": {
-    "_comment": "AUTO-GENERATED by experiment/generate_tests.py - DO NOT EDIT.",
-    "args": [
-      "--check-leaked-resources",
-      "--cluster=test-761f0eadc1",
-      "--deployment=gke",
-      "--extract=ci/k8s-stable1",
-      "--gcp-cloud-sdk=gs://cloud-sdk-testing/ci/staging",
-      "--gcp-node-image=ubuntu",
-      "--gcp-zone=us-central1-f",
-      "--gke-environment=test",
-      "--image-family=ubuntu-gke-1604-lts",
-      "--image-project=ubuntu-os-gke-cloud",
-      "--provider=gke",
-      "--test_args=--ginkgo.focus=\\[Feature:(ExternalTrafficLocalOnly|DynamicKubeletConfig)\\] --minStartupPods=8",
-      "--timeout=180m"
-    ],
-    "scenario": "kubernetes_e2e",
-    "sigOwners": [
-      "sig-gcp"
-    ],
-    "tags": [
-      "generated"
-    ]
-  },
-  "ci-kubernetes-e2e-gke-ubuntustable1-k8sstable1-autoscaling": {
-    "_comment": "AUTO-GENERATED by experiment/generate_tests.py - DO NOT EDIT.",
-    "args": [
-      "--check-leaked-resources",
-      "--cluster=test-4b6146a96f",
-      "--deployment=gke",
-      "--extract=ci/k8s-stable1",
-      "--gcp-cloud-sdk=gs://cloud-sdk-testing/ci/staging",
-      "--gcp-node-image=ubuntu",
-      "--gcp-zone=us-central1-f",
-      "--gke-environment=test",
-      "--image-family=ubuntu-gke-1604-lts",
-      "--image-project=ubuntu-os-gke-cloud",
-      "--provider=gke",
-      "--test_args=--ginkgo.focus=\\[Feature:ClusterSizeAutoscalingScaleUp\\]|\\[Feature:ClusterSizeAutoscalingScaleDown\\] --ginkgo.skip=\\[Flaky\\] --minStartupPods=8",
-      "--timeout=300m"
-    ],
-    "scenario": "kubernetes_e2e",
-    "sigOwners": [
-      "sig-gcp"
-    ],
-    "tags": [
-      "generated"
-    ]
-  },
-  "ci-kubernetes-e2e-gke-ubuntustable1-k8sstable1-default": {
-    "_comment": "AUTO-GENERATED by experiment/generate_tests.py - DO NOT EDIT.",
-    "args": [
-      "--check-leaked-resources",
-      "--cluster=test-f08378c6bb",
-      "--deployment=gke",
-      "--extract=ci/k8s-stable1",
-      "--gcp-cloud-sdk=gs://cloud-sdk-testing/ci/staging",
-      "--gcp-node-image=ubuntu",
-      "--gcp-zone=us-central1-f",
-      "--ginkgo-parallel=30",
-      "--gke-environment=test",
-      "--image-family=ubuntu-gke-1604-lts",
-      "--image-project=ubuntu-os-gke-cloud",
-      "--provider=gke",
-      "--test_args=--ginkgo.skip=\\[Slow\\]|\\[Serial\\]|\\[Disruptive\\]|\\[Flaky\\]|\\[Feature:.+\\] --minStartupPods=8",
-      "--timeout=50m"
-    ],
-    "scenario": "kubernetes_e2e",
-    "sigOwners": [
-      "sig-gcp"
-    ],
-    "tags": [
-      "generated"
-    ]
-  },
-  "ci-kubernetes-e2e-gke-ubuntustable1-k8sstable1-flaky": {
-    "_comment": "AUTO-GENERATED by experiment/generate_tests.py - DO NOT EDIT.",
-    "args": [
-      "--check-leaked-resources",
-      "--cluster=test-7b1edb0409",
-      "--deployment=gke",
-      "--extract=ci/k8s-stable1",
-      "--gcp-cloud-sdk=gs://cloud-sdk-testing/ci/staging",
-      "--gcp-node-image=ubuntu",
-      "--gcp-zone=us-central1-f",
-      "--gke-environment=test",
-      "--image-family=ubuntu-gke-1604-lts",
-      "--image-project=ubuntu-os-gke-cloud",
-      "--provider=gke",
-      "--test_args=--ginkgo.focus=\\[Flaky\\] --ginkgo.skip=\\[Feature:.+\\] --minStartupPods=8",
-      "--timeout=300m"
-    ],
-    "scenario": "kubernetes_e2e",
-    "sigOwners": [
-      "sig-gcp"
-    ],
-    "tags": [
-      "generated"
-    ]
-  },
-  "ci-kubernetes-e2e-gke-ubuntustable1-k8sstable1-ingress": {
-    "_comment": "AUTO-GENERATED by experiment/generate_tests.py - DO NOT EDIT.",
-    "args": [
-      "--check-leaked-resources",
-      "--cluster=test-73afed9487",
-      "--deployment=gke",
-      "--extract=ci/k8s-stable1",
-      "--gcp-cloud-sdk=gs://cloud-sdk-testing/ci/staging",
-      "--gcp-node-image=ubuntu",
-      "--gcp-zone=us-central1-f",
-      "--gke-environment=test",
-      "--image-family=ubuntu-gke-1604-lts",
-      "--image-project=ubuntu-os-gke-cloud",
-      "--provider=gke",
-      "--test_args=--ginkgo.focus=\\[Feature:Ingress\\] --minStartupPods=8",
-      "--timeout=90m"
-    ],
-    "scenario": "kubernetes_e2e",
-    "sigOwners": [
-      "sig-gcp"
-    ],
-    "tags": [
-      "generated"
-    ]
-  },
-  "ci-kubernetes-e2e-gke-ubuntustable1-k8sstable1-reboot": {
-    "_comment": "AUTO-GENERATED by experiment/generate_tests.py - DO NOT EDIT.",
-    "args": [
-      "--check-leaked-resources",
-      "--cluster=test-139569f31c",
-      "--deployment=gke",
-      "--extract=ci/k8s-stable1",
-      "--gcp-cloud-sdk=gs://cloud-sdk-testing/ci/staging",
-      "--gcp-node-image=ubuntu",
-      "--gcp-zone=us-central1-f",
-      "--gke-environment=test",
-      "--image-family=ubuntu-gke-1604-lts",
-      "--image-project=ubuntu-os-gke-cloud",
-      "--provider=gke",
-      "--test_args=--ginkgo.focus=\\[Feature:Reboot\\] --minStartupPods=8",
-      "--timeout=180m"
-    ],
-    "scenario": "kubernetes_e2e",
-    "sigOwners": [
-      "sig-gcp"
-    ],
-    "tags": [
-      "generated"
-    ]
-  },
-  "ci-kubernetes-e2e-gke-ubuntustable1-k8sstable1-serial": {
-    "_comment": "AUTO-GENERATED by experiment/generate_tests.py - DO NOT EDIT.",
-    "args": [
-      "--check-leaked-resources",
-      "--cluster=test-aac0a04ffb",
-      "--deployment=gke",
-      "--extract=ci/k8s-stable1",
-      "--gcp-cloud-sdk=gs://cloud-sdk-testing/ci/staging",
-      "--gcp-node-image=ubuntu",
-      "--gcp-zone=us-central1-f",
-      "--ginkgo-parallel=1",
-      "--gke-environment=test",
-      "--image-family=ubuntu-gke-1604-lts",
-      "--image-project=ubuntu-os-gke-cloud",
-      "--provider=gke",
-      "--test_args=--ginkgo.focus=\\[Serial\\]|\\[Disruptive\\] --ginkgo.skip=\\[Flaky\\]|\\[Feature:.+\\] --minStartupPods=8",
-      "--timeout=500m"
-    ],
-    "scenario": "kubernetes_e2e",
-    "sigOwners": [
-      "sig-gcp"
-    ],
-    "tags": [
-      "generated"
-    ]
-  },
-  "ci-kubernetes-e2e-gke-ubuntustable1-k8sstable1-slow": {
-    "_comment": "AUTO-GENERATED by experiment/generate_tests.py - DO NOT EDIT.",
-    "args": [
-      "--check-leaked-resources",
-      "--cluster=test-3e74ad8150",
-      "--deployment=gke",
-      "--extract=ci/k8s-stable1",
-      "--gcp-cloud-sdk=gs://cloud-sdk-testing/ci/staging",
-      "--gcp-node-image=ubuntu",
-      "--gcp-zone=us-central1-f",
-      "--ginkgo-parallel=30",
-      "--gke-environment=test",
-      "--image-family=ubuntu-gke-1604-lts",
-      "--image-project=ubuntu-os-gke-cloud",
-      "--provider=gke",
-      "--test_args=--ginkgo.focus=\\[Slow\\] --ginkgo.skip=\\[Serial\\]|\\[Disruptive\\]|\\[Flaky\\]|\\[Feature:.+\\] --minStartupPods=8",
-      "--timeout=150m"
-    ],
-    "scenario": "kubernetes_e2e",
-    "sigOwners": [
-      "sig-gcp"
-    ],
-    "tags": [
-      "generated"
-    ]
-  },
-  "ci-kubernetes-e2e-gke-ubuntustable1-k8sstable1-updown": {
-    "_comment": "AUTO-GENERATED by experiment/generate_tests.py - DO NOT EDIT.",
-    "args": [
-      "--check-leaked-resources",
-      "--cluster=test-7f37c1d417",
-      "--deployment=gke",
-      "--extract=ci/k8s-stable1",
-      "--gcp-cloud-sdk=gs://cloud-sdk-testing/ci/staging",
-      "--gcp-node-image=ubuntu",
-      "--gcp-zone=us-central1-f",
-      "--ginkgo-parallel",
-      "--gke-environment=test",
-      "--image-family=ubuntu-gke-1604-lts",
-      "--image-project=ubuntu-os-gke-cloud",
-      "--provider=gke",
-      "--test_args=--ginkgo.focus=\\[k8s.io\\]\\sNetworking.*\\[Conformance\\] --minStartupPods=8",
-      "--timeout=30m"
-    ],
-    "scenario": "kubernetes_e2e",
-    "sigOwners": [
-      "sig-gcp"
-    ],
-    "tags": [
-      "generated"
-    ]
-  },
-  "ci-kubernetes-e2e-gke-ubuntustable1-k8sstable2-alphafeatures": {
-    "_comment": "AUTO-GENERATED by experiment/generate_tests.py - DO NOT EDIT.",
-    "args": [
-      "--check-leaked-resources",
-      "--cluster=test-8c705f1d00",
-      "--deployment=gke",
-      "--extract=ci/k8s-stable2",
-      "--gcp-cloud-sdk=gs://cloud-sdk-testing/ci/staging",
-      "--gcp-node-image=ubuntu",
-      "--gcp-zone=us-central1-f",
-      "--gke-environment=test",
-      "--image-family=ubuntu-gke-1604-lts",
-      "--image-project=ubuntu-os-gke-cloud",
-      "--provider=gke",
-      "--test_args=--ginkgo.focus=\\[Feature:(ExternalTrafficLocalOnly|DynamicKubeletConfig)\\] --minStartupPods=8",
-      "--timeout=180m"
-    ],
-    "scenario": "kubernetes_e2e",
-    "sigOwners": [
-      "sig-gcp"
-    ],
-    "tags": [
-      "generated"
-    ]
-  },
-  "ci-kubernetes-e2e-gke-ubuntustable1-k8sstable2-autoscaling": {
-    "_comment": "AUTO-GENERATED by experiment/generate_tests.py - DO NOT EDIT.",
-    "args": [
-      "--check-leaked-resources",
-      "--cluster=test-0dfa39400d",
-      "--deployment=gke",
-      "--extract=ci/k8s-stable2",
-      "--gcp-cloud-sdk=gs://cloud-sdk-testing/ci/staging",
-      "--gcp-node-image=ubuntu",
-      "--gcp-zone=us-central1-f",
-      "--gke-environment=test",
-      "--image-family=ubuntu-gke-1604-lts",
-      "--image-project=ubuntu-os-gke-cloud",
-      "--provider=gke",
-      "--test_args=--ginkgo.focus=\\[Feature:ClusterSizeAutoscalingScaleUp\\]|\\[Feature:ClusterSizeAutoscalingScaleDown\\] --ginkgo.skip=\\[Flaky\\] --minStartupPods=8",
-      "--timeout=300m"
-    ],
-    "scenario": "kubernetes_e2e",
-    "sigOwners": [
-      "sig-gcp"
-    ],
-    "tags": [
-      "generated"
-    ]
-  },
-  "ci-kubernetes-e2e-gke-ubuntustable1-k8sstable2-default": {
-    "_comment": "AUTO-GENERATED by experiment/generate_tests.py - DO NOT EDIT.",
-    "args": [
-      "--check-leaked-resources",
-      "--cluster=test-6ac97bd214",
-      "--deployment=gke",
-      "--extract=ci/k8s-stable2",
-      "--gcp-cloud-sdk=gs://cloud-sdk-testing/ci/staging",
-      "--gcp-node-image=ubuntu",
-      "--gcp-zone=us-central1-f",
-      "--ginkgo-parallel=30",
-      "--gke-environment=test",
-      "--image-family=ubuntu-gke-1604-lts",
-      "--image-project=ubuntu-os-gke-cloud",
-      "--provider=gke",
-      "--test_args=--ginkgo.skip=\\[Slow\\]|\\[Serial\\]|\\[Disruptive\\]|\\[Flaky\\]|\\[Feature:.+\\] --minStartupPods=8",
-      "--timeout=50m"
-    ],
-    "scenario": "kubernetes_e2e",
-    "sigOwners": [
-      "sig-gcp"
-    ],
-    "tags": [
-      "generated"
-    ]
-  },
-  "ci-kubernetes-e2e-gke-ubuntustable1-k8sstable2-flaky": {
-    "_comment": "AUTO-GENERATED by experiment/generate_tests.py - DO NOT EDIT.",
-    "args": [
-      "--check-leaked-resources",
-      "--cluster=test-2272a709f0",
-      "--deployment=gke",
-      "--extract=ci/k8s-stable2",
-      "--gcp-cloud-sdk=gs://cloud-sdk-testing/ci/staging",
-      "--gcp-node-image=ubuntu",
-      "--gcp-zone=us-central1-f",
-      "--gke-environment=test",
-      "--image-family=ubuntu-gke-1604-lts",
-      "--image-project=ubuntu-os-gke-cloud",
-      "--provider=gke",
-      "--test_args=--ginkgo.focus=\\[Flaky\\] --ginkgo.skip=\\[Feature:.+\\] --minStartupPods=8",
-      "--timeout=300m"
-    ],
-    "scenario": "kubernetes_e2e",
-    "sigOwners": [
-      "sig-gcp"
-    ],
-    "tags": [
-      "generated"
-    ]
-  },
-  "ci-kubernetes-e2e-gke-ubuntustable1-k8sstable2-ingress": {
-    "_comment": "AUTO-GENERATED by experiment/generate_tests.py - DO NOT EDIT.",
-    "args": [
-      "--check-leaked-resources",
-      "--cluster=test-c146a09980",
-      "--deployment=gke",
-      "--extract=ci/k8s-stable2",
-      "--gcp-cloud-sdk=gs://cloud-sdk-testing/ci/staging",
-      "--gcp-node-image=ubuntu",
-      "--gcp-zone=us-central1-f",
-      "--gke-environment=test",
-      "--image-family=ubuntu-gke-1604-lts",
-      "--image-project=ubuntu-os-gke-cloud",
-      "--provider=gke",
-      "--test_args=--ginkgo.focus=\\[Feature:Ingress\\] --minStartupPods=8",
-      "--timeout=90m"
-    ],
-    "scenario": "kubernetes_e2e",
-    "sigOwners": [
-      "sig-gcp"
-    ],
-    "tags": [
-      "generated"
-    ]
-  },
-  "ci-kubernetes-e2e-gke-ubuntustable1-k8sstable2-reboot": {
-    "_comment": "AUTO-GENERATED by experiment/generate_tests.py - DO NOT EDIT.",
-    "args": [
-      "--check-leaked-resources",
-      "--cluster=test-62af37987d",
-      "--deployment=gke",
-      "--extract=ci/k8s-stable2",
-      "--gcp-cloud-sdk=gs://cloud-sdk-testing/ci/staging",
-      "--gcp-node-image=ubuntu",
-      "--gcp-zone=us-central1-f",
-      "--gke-environment=test",
-      "--image-family=ubuntu-gke-1604-lts",
-      "--image-project=ubuntu-os-gke-cloud",
-      "--provider=gke",
-      "--test_args=--ginkgo.focus=\\[Feature:Reboot\\] --minStartupPods=8",
-      "--timeout=180m"
-    ],
-    "scenario": "kubernetes_e2e",
-    "sigOwners": [
-      "sig-gcp"
-    ],
-    "tags": [
-      "generated"
-    ]
-  },
-  "ci-kubernetes-e2e-gke-ubuntustable1-k8sstable2-serial": {
-    "_comment": "AUTO-GENERATED by experiment/generate_tests.py - DO NOT EDIT.",
-    "args": [
-      "--check-leaked-resources",
-      "--cluster=test-eafca7d085",
-      "--deployment=gke",
-      "--extract=ci/k8s-stable2",
-      "--gcp-cloud-sdk=gs://cloud-sdk-testing/ci/staging",
-      "--gcp-node-image=ubuntu",
-      "--gcp-zone=us-central1-f",
-      "--ginkgo-parallel=1",
-      "--gke-environment=test",
-      "--image-family=ubuntu-gke-1604-lts",
-      "--image-project=ubuntu-os-gke-cloud",
-      "--provider=gke",
-      "--test_args=--ginkgo.focus=\\[Serial\\]|\\[Disruptive\\] --ginkgo.skip=\\[Flaky\\]|\\[Feature:.+\\] --minStartupPods=8",
-      "--timeout=500m"
-    ],
-    "scenario": "kubernetes_e2e",
-    "sigOwners": [
-      "sig-gcp"
-    ],
-    "tags": [
-      "generated"
-    ]
-  },
-  "ci-kubernetes-e2e-gke-ubuntustable1-k8sstable2-slow": {
-    "_comment": "AUTO-GENERATED by experiment/generate_tests.py - DO NOT EDIT.",
-    "args": [
-      "--check-leaked-resources",
-      "--cluster=test-bcb3c38a4f",
-      "--deployment=gke",
-      "--extract=ci/k8s-stable2",
-      "--gcp-cloud-sdk=gs://cloud-sdk-testing/ci/staging",
-      "--gcp-node-image=ubuntu",
-      "--gcp-zone=us-central1-f",
-      "--ginkgo-parallel=30",
-      "--gke-environment=test",
-      "--image-family=ubuntu-gke-1604-lts",
-      "--image-project=ubuntu-os-gke-cloud",
-      "--provider=gke",
-      "--test_args=--ginkgo.focus=\\[Slow\\] --ginkgo.skip=\\[Serial\\]|\\[Disruptive\\]|\\[Flaky\\]|\\[Feature:.+\\] --minStartupPods=8",
-      "--timeout=150m"
-    ],
-    "scenario": "kubernetes_e2e",
-    "sigOwners": [
-      "sig-gcp"
-    ],
-    "tags": [
-      "generated"
-    ]
-  },
-  "ci-kubernetes-e2e-gke-ubuntustable1-k8sstable2-updown": {
-    "_comment": "AUTO-GENERATED by experiment/generate_tests.py - DO NOT EDIT.",
-    "args": [
-      "--check-leaked-resources",
-      "--cluster=test-996caad6c5",
-      "--deployment=gke",
-      "--extract=ci/k8s-stable2",
-      "--gcp-cloud-sdk=gs://cloud-sdk-testing/ci/staging",
-      "--gcp-node-image=ubuntu",
-      "--gcp-zone=us-central1-f",
-      "--ginkgo-parallel",
-      "--gke-environment=test",
-      "--image-family=ubuntu-gke-1604-lts",
-      "--image-project=ubuntu-os-gke-cloud",
-      "--provider=gke",
-      "--test_args=--ginkgo.focus=\\[k8s.io\\]\\sNetworking.*\\[Conformance\\] --minStartupPods=8",
-      "--timeout=30m"
-    ],
-    "scenario": "kubernetes_e2e",
-    "sigOwners": [
-      "sig-gcp"
-    ],
-    "tags": [
-      "generated"
-    ]
-  },
-  "ci-kubernetes-e2e-gke-updown": {
-    "args": [
-      "--check-leaked-resources",
-      "--cluster=err-e2e",
-      "--deployment=gke",
-      "--extract=ci/latest",
-      "--gcp-cloud-sdk=gs://cloud-sdk-testing/ci/staging",
-      "--gcp-node-image=gci",
-      "--gcp-zone=us-central1-f",
-      "--ginkgo-parallel",
-      "--gke-environment=test",
-      "--provider=gke",
-      "--test_args=--ginkgo.focus=\\[k8s.io\\]\\sNetworking.*\\[Conformance\\] --minStartupPods=8",
-      "--timeout=30m"
-    ],
-    "scenario": "kubernetes_e2e",
-    "sigOwners": [
-      "sig-gcp"
-    ]
-  },
-  "ci-kubernetes-e2e-kops-aws": {
-    "args": [
-      "--aws",
-      "--cluster=e2e-kops-aws.test-aws.k8s.io",
-      "--env-file=jobs/platform/kops_aws.env",
-      "--env-file=jobs/env/ci-kubernetes-e2e-kops-aws.env",
-      "--extract=ci/latest",
-      "--ginkgo-parallel",
-      "--provider=aws",
-      "--test_args=--ginkgo.flakeAttempts=2 --ginkgo.skip=\\[Slow\\]|\\[Serial\\]|\\[Disruptive\\]|\\[Flaky\\]|\\[Feature:.+\\]|\\[HPA\\]|Dashboard|Services.*functioning.*NodePort",
-      "--timeout=120m"
-    ],
-    "scenario": "kubernetes_e2e",
-    "sigOwners": [
-      "sig-aws"
-    ]
-  },
-  "ci-kubernetes-e2e-kops-aws-beta": {
-    "args": [
-      "--aws",
-      "--cluster=e2e-kops-aws-stable1.test-aws.k8s.io",
-      "--env=KOPS_DEPLOY_LATEST_URL=https://storage.googleapis.com/kubernetes-release-dev/ci/k8s-beta.txt",
-      "--env=KOPS_PUBLISH_GREEN_PATH=gs://kops-ci/bin/latest-1.9-ci-green.txt",
-      "--env-file=jobs/platform/kops_aws.env",
-      "--extract=ci/k8s-beta",
-      "--ginkgo-parallel",
-      "--provider=aws",
-      "--test_args=--ginkgo.flakeAttempts=2 --ginkgo.skip=\\[Slow\\]|\\[Serial\\]|\\[Disruptive\\]|\\[Flaky\\]|\\[Feature:.+\\]|\\[HPA\\]|Dashboard|Services.*functioning.*NodePort",
-      "--timeout=120m"
-    ],
-    "scenario": "kubernetes_e2e",
-    "sigOwners": [
-      "sig-aws"
-    ]
-  },
-  "ci-kubernetes-e2e-kops-aws-canary": {
-    "args": [
-      "--aws",
-      "--aws-cluster-domain=test-aws.k8s.io",
-      "--cluster=e2e-kops-aws-canary",
-      "--env-file=jobs/platform/kops_aws.env",
-      "--env-file=jobs/env/ci-kubernetes-e2e-kops-aws-canary.env",
-      "--extract=ci/latest",
-      "--ginkgo-parallel",
-      "--provider=aws",
-      "--test_args=--ginkgo.flakeAttempts=2 --ginkgo.skip=\\[Slow\\]|\\[Serial\\]|\\[Disruptive\\]|\\[Flaky\\]|\\[Feature:.+\\]|\\[HPA\\]|Dashboard|Services.*functioning.*NodePort",
-      "--timeout=120m"
-    ],
-    "scenario": "kubernetes_e2e",
-    "sigOwners": [
-      "sig-testing"
-    ]
-  },
-  "ci-kubernetes-e2e-kops-aws-cncf-canary": {
-    "args": [
-      "--aws",
-      "--aws-cluster-domain=test-cncf-aws.k8s.io",
-      "--cluster=e2e-kops-aws-canary",
-      "--env-file=jobs/platform/kops_aws.env",
-      "--env-file=jobs/env/ci-kubernetes-e2e-kops-aws-canary.env",
-      "--extract=ci/latest",
-      "--ginkgo-parallel",
-      "--kops-state=s3://k8s-kops-prow/",
-      "--kops-zones=us-west-2c",
-      "--provider=aws",
-      "--test_args=--ginkgo.flakeAttempts=2 --ginkgo.skip=\\[Slow\\]|\\[Serial\\]|\\[Disruptive\\]|\\[Flaky\\]|\\[Feature:.+\\]|\\[HPA\\]|Dashboard|Services.*functioning.*NodePort",
-      "--timeout=120m"
-    ],
-    "scenario": "kubernetes_e2e",
-    "sigOwners": [
-      "sig-testing"
-    ]
-  },
-  "ci-kubernetes-e2e-kops-aws-ena-nvme": {
-    "args": [
-      "--cluster=e2e-kops-aws-ena-nvme.test-cncf-aws.k8s.io",
-      "--deployment=kops",
-      "--env-file=jobs/platform/kops_aws.env",
-      "--extract=ci/latest",
-      "--ginkgo-parallel",
-      "--kops-args=--node-size=m5.large --master-size=m5.large --channel=alpha",
-      "--kops-state=s3://k8s-kops-prow/",
-      "--kops-version=https://storage.googleapis.com/kops-ci/bin/latest-ci.txt",
-      "--kops-zones=us-west-2a",
-      "--provider=aws",
-      "--test_args=--ginkgo.flakeAttempts=2 --ginkgo.skip=\\[Slow\\]|\\[Serial\\]|\\[Disruptive\\]|\\[Flaky\\]|\\[Feature:.+\\]|\\[HPA\\]|Dashboard|Services.*functioning.*NodePort",
-      "--timeout=120m"
-    ],
-    "scenario": "kubernetes_e2e",
-    "sigOwners": [
-      "sig-aws"
-    ]
-  },
-  "ci-kubernetes-e2e-kops-aws-newrunner": {
-    "args": [
-      "--cluster=e2e-kops-aws-newrunner.test-cncf-aws.k8s.io",
-      "--deployment=kops",
-      "--env-file=jobs/platform/kops_aws.env",
-      "--extract=ci/latest",
-      "--ginkgo-parallel",
-      "--kops-state=s3://k8s-kops-prow/",
-      "--kops-version=https://storage.googleapis.com/kops-ci/bin/latest-ci.txt",
-      "--provider=aws",
-      "--test_args=--ginkgo.flakeAttempts=2 --ginkgo.skip=\\[Slow\\]|\\[Serial\\]|\\[Disruptive\\]|\\[Flaky\\]|\\[Feature:.+\\]|\\[HPA\\]|Dashboard|Services.*functioning.*NodePort",
-      "--timeout=120m"
-    ],
-    "scenario": "kubernetes_e2e",
-    "sigOwners": [
-      "sig-aws"
-    ]
-  },
-  "ci-kubernetes-e2e-kops-aws-release-1-6": {
-    "args": [
-      "--aws",
-      "--cluster=e2e-kops-aws-release-16.test-cncf-aws.k8s.io",
-      "--env-file=jobs/platform/kops_aws.env",
-      "--env-file=jobs/env/ci-kubernetes-e2e-kops-aws-release-1-6.env",
-      "--extract=ci/latest-1.6",
-      "--ginkgo-parallel",
-      "--kops-state=s3://k8s-kops-prow/",
-      "--provider=aws",
-      "--test_args=--ginkgo.flakeAttempts=2 --ginkgo.skip=\\[Slow\\]|\\[Serial\\]|\\[Disruptive\\]|\\[Flaky\\]|\\[Feature:.+\\]|\\[HPA\\]|Dashboard|Services.*functioning.*NodePort",
-      "--timeout=120m"
-    ],
-    "scenario": "kubernetes_e2e",
-    "sigOwners": [
-      "sig-aws"
-    ]
-  },
-  "ci-kubernetes-e2e-kops-aws-release-1-7": {
-    "args": [
-      "--aws",
-      "--cluster=e2e-kops-aws-release-17.test-cncf-aws.k8s.io",
-      "--env-file=jobs/platform/kops_aws.env",
-      "--env-file=jobs/env/ci-kubernetes-e2e-kops-aws-release-1-7.env",
-      "--extract=ci/latest-1.7",
-      "--ginkgo-parallel",
-      "--kops-state=s3://k8s-kops-prow/",
-      "--provider=aws",
-      "--test_args=--ginkgo.flakeAttempts=2 --ginkgo.skip=\\[Slow\\]|\\[Serial\\]|\\[Disruptive\\]|\\[Flaky\\]|\\[Feature:.+\\]|\\[HPA\\]|Dashboard|Services.*functioning.*NodePort",
-      "--timeout=120m"
-    ],
-    "scenario": "kubernetes_e2e",
-    "sigOwners": [
-      "sig-aws"
-    ]
-  },
-  "ci-kubernetes-e2e-kops-aws-sig-cli": {
-    "args": [
-      "--aws",
-      "--cluster=e2e-kops-aws-sig-cli.test-cncf-aws.k8s.io",
-      "--env-file=jobs/platform/kops_aws.env",
-      "--extract=ci/latest",
-      "--ginkgo-parallel",
-      "--kops-state=s3://k8s-kops-prow/",
-      "--provider=aws",
-      "--test_args=--ginkgo.flakeAttempts=2 --ginkgo.focus=\\[sig-cli\\] --ginkgo.skip=\\[Slow\\]|\\[Serial\\]|\\[Disruptive\\]|\\[Flaky\\]|\\[Feature:.+\\]|\\[HPA\\]|Dashboard|Services.*functioning.*NodePort",
-      "--timeout=120m"
-    ],
-    "scenario": "kubernetes_e2e",
-    "sigOwners": [
-      "sig-cli"
-    ]
-  },
-  "ci-kubernetes-e2e-kops-aws-stable1": {
-    "args": [
-      "--aws",
-      "--cluster=e2e-kops-aws-stable1.test-cncf-aws.k8s.io",
-      "--env=KOPS_DEPLOY_LATEST_URL=https://storage.googleapis.com/kubernetes-release-dev/ci/k8s-stable1.txt",
-      "--env=KOPS_PUBLISH_GREEN_PATH=gs://kops-ci/bin/latest-1.8-ci-green.txt",
-      "--env-file=jobs/platform/kops_aws.env",
-      "--extract=ci/k8s-stable1",
-      "--ginkgo-parallel",
-      "--kops-state=s3://k8s-kops-prow/",
-      "--provider=aws",
-      "--test_args=--ginkgo.flakeAttempts=2 --ginkgo.skip=\\[Slow\\]|\\[Serial\\]|\\[Disruptive\\]|\\[Flaky\\]|\\[Feature:.+\\]|\\[HPA\\]|Dashboard|Services.*functioning.*NodePort",
-      "--timeout=120m"
-    ],
-    "scenario": "kubernetes_e2e",
-    "sigOwners": [
-      "sig-aws"
-    ]
-  },
-  "ci-kubernetes-e2e-kops-aws-updown": {
-    "args": [
-      "--aws",
-      "--aws-role-arn=arn:aws:iam::660757973107:role/job-kops-aws-updown",
-      "--cluster=e2e.kops-aws-updown.test-aws.k8s.io",
-      "--env-file=jobs/platform/kops_aws.env",
-      "--env-file=jobs/env/ci-kubernetes-e2e-kops-aws-updown.env",
-      "--extract=ci/latest",
-      "--ginkgo-parallel",
-      "--kops-state=s3://kops-aws-updown-store",
-      "--kops-zones=us-west-1b",
-      "--provider=aws",
-      "--test_args=--ginkgo.flakeAttempts=2 --ginkgo.focus=\\[k8s.io\\]\\sNetworking.*\\[Conformance\\]",
-      "--timeout=30m"
-    ],
-    "scenario": "kubernetes_e2e",
-    "sigOwners": [
-      "sig-aws"
-    ]
-  },
-  "ci-kubernetes-e2e-kops-aws-weave": {
-    "args": [
-      "--aws",
-      "--cluster=e2e-kops-aws-weave.test-cncf-aws.k8s.io",
-      "--env-file=jobs/platform/kops_aws.env",
-      "--extract=ci/latest",
-      "--ginkgo-parallel",
-      "--kops-args=--networking=weave",
-      "--kops-state=s3://k8s-kops-prow/",
-      "--provider=aws",
-      "--test_args=--ginkgo.flakeAttempts=2 --ginkgo.skip=\\[Slow\\]|\\[Serial\\]|\\[Disruptive\\]|\\[Flaky\\]|\\[Feature:.+\\]|\\[HPA\\]|Dashboard|Services.*functioning.*NodePort"
-    ],
-    "scenario": "kubernetes_e2e",
-    "sigOwners": [
-      "sig-aws"
-    ]
-  },
-  "ci-kubernetes-e2e-kops-gce": {
-    "args": [
-      "--cluster=e2e-kops-gce.k8s.local",
-      "--deployment=kops",
-      "--env=KOPS_PUBLISH_GREEN_PATH=gs://kops-ci/bin/latest-ci-gce-green.txt",
-      "--extract=ci/latest",
-      "--ginkgo-parallel=30",
-      "--kops-version=https://storage.googleapis.com/kops-ci/bin/latest-ci.txt",
-      "--kops-zones=us-central1-a",
-      "--provider=gce",
-      "--test_args=--ginkgo.flakeAttempts=2 --ginkgo.skip=\\[Slow\\]|\\[Serial\\]|\\[Disruptive\\]|\\[Flaky\\]|\\[Feature:.+\\]|\\[HPA\\]|Dashboard|Services.*functioning.*NodePort",
-      "--timeout=120m"
-    ],
-    "scenario": "kubernetes_e2e",
-    "sigOwners": [
-      "sig-aws"
-    ]
-  },
-  "ci-kubernetes-e2e-kubeadm-gce": {
-    "args": [
-      "--cluster=",
-      "--deployment=kubernetes-anywhere",
-      "--env-file=jobs/platform/gce.env",
-      "--extract=ci/latest",
-      "--gcp-zone=us-central1-f",
-      "--kubeadm=ci",
-      "--kubernetes-anywhere-dump-cluster-logs=true",
-      "--kubernetes-anywhere-kubelet-ci-version=latest",
-      "--kubernetes-anywhere-kubernetes-version=ci/latest",
-      "--provider=kubernetes-anywhere",
-      "--test_args=--ginkgo.focus=\\[Conformance\\]|\\[Feature:BootstrapTokens\\]|\\[Feature:NodeAuthorizer\\] --minStartupPods=8",
-      "--timeout=300m"
-    ],
-    "scenario": "kubernetes_e2e",
-    "sigOwners": [
-      "sig-cluster-lifecycle"
-    ]
-  },
-  "ci-kubernetes-e2e-kubeadm-gce-1-6": {
-    "args": [
-      "--cluster=",
-      "--deployment=kubernetes-anywhere",
-      "--env-file=jobs/platform/gce.env",
-      "--extract=ci/latest-1.6",
-      "--gcp-zone=us-central1-f",
-      "--kubeadm=ci",
-      "--kubernetes-anywhere-kubelet-ci-version=latest-1.6",
-      "--kubernetes-anywhere-kubernetes-version=latest-1.6",
-      "--provider=kubernetes-anywhere",
-      "--test_args=--ginkgo.focus=\\[Conformance\\] --minStartupPods=8",
-      "--timeout=300m"
-    ],
-    "scenario": "kubernetes_e2e",
-    "sigOwners": [
-      "sig-cluster-lifecycle"
-    ]
-  },
-  "ci-kubernetes-e2e-kubeadm-gce-1-6-on-1-7": {
-    "args": [
-      "--cluster=",
-      "--deployment=kubernetes-anywhere",
-      "--env-file=jobs/platform/gce.env",
-      "--extract=ci/latest-1.6",
-      "--gcp-zone=us-central1-f",
-      "--kubeadm=ci",
-      "--kubernetes-anywhere-kubelet-ci-version=latest-1.6",
-      "--kubernetes-anywhere-kubernetes-version=latest-1.6",
-      "--provider=kubernetes-anywhere",
-      "--test_args=--ginkgo.focus=\\[Conformance\\] --minStartupPods=8",
-      "--timeout=300m"
-    ],
-    "scenario": "kubernetes_e2e",
-    "sigOwners": [
-      "sig-cluster-lifecycle"
-    ]
-  },
-  "ci-kubernetes-e2e-kubeadm-gce-1-7": {
-    "args": [
-      "--cluster=",
-      "--deployment=kubernetes-anywhere",
-      "--env-file=jobs/platform/gce.env",
-      "--extract=ci/latest-1.7",
-      "--gcp-zone=us-central1-f",
-      "--kubeadm=ci",
-      "--kubernetes-anywhere-kubelet-ci-version=latest-1.7",
-      "--kubernetes-anywhere-kubernetes-version=latest-1.7",
-      "--provider=kubernetes-anywhere",
-      "--test_args=--ginkgo.focus=\\[Conformance\\] --minStartupPods=8",
-      "--timeout=300m"
-    ],
-    "scenario": "kubernetes_e2e",
-    "sigOwners": [
-      "sig-cluster-lifecycle"
-    ]
-  },
-  "ci-kubernetes-e2e-kubeadm-gce-1-7-on-1-8": {
-    "args": [
-      "--cluster=",
-      "--deployment=kubernetes-anywhere",
-      "--env-file=jobs/platform/gce.env",
-      "--extract=ci/latest-1.7",
-      "--gcp-zone=us-central1-f",
-      "--kubeadm=ci",
-      "--kubernetes-anywhere-kubelet-ci-version=latest-1.7",
-      "--kubernetes-anywhere-kubernetes-version=latest-1.7",
-      "--provider=kubernetes-anywhere",
-      "--test_args=--ginkgo.focus=\\[Conformance\\] --minStartupPods=8",
-      "--timeout=300m"
-    ],
-    "scenario": "kubernetes_e2e",
-    "sigOwners": [
-      "sig-cluster-lifecycle"
-    ]
-  },
-  "ci-kubernetes-e2e-kubeadm-gce-1-8": {
-    "args": [
-      "--cluster=",
-      "--deployment=kubernetes-anywhere",
-      "--env-file=jobs/platform/gce.env",
-      "--extract=ci/latest-1.8",
-      "--gcp-zone=us-central1-f",
-      "--kubeadm=ci",
-      "--kubernetes-anywhere-kubelet-ci-version=latest-1.8",
-      "--kubernetes-anywhere-kubernetes-version=latest-1.8",
-      "--provider=kubernetes-anywhere",
-      "--test_args=--ginkgo.focus=\\[Conformance\\]|\\[Feature:BootstrapTokens\\]|\\[Feature:NodeAuthorizer\\] --minStartupPods=8",
-      "--timeout=300m"
-    ],
-    "scenario": "kubernetes_e2e",
-    "sigOwners": [
-      "sig-cluster-lifecycle"
-    ]
-  },
-  "ci-kubernetes-e2e-kubeadm-gce-1-8-on-1-9": {
-    "args": [
-      "--cluster=",
-      "--deployment=kubernetes-anywhere",
-      "--env-file=jobs/platform/gce.env",
-      "--extract=ci/latest-1.8",
-      "--gcp-zone=us-central1-f",
-      "--kubeadm=ci",
-      "--kubernetes-anywhere-kubelet-ci-version=latest-1.8",
-      "--kubernetes-anywhere-kubernetes-version=latest-1.8",
-      "--provider=kubernetes-anywhere",
-      "--test_args=--ginkgo.focus=\\[Conformance\\]|\\[Feature:BootstrapTokens\\]|\\[Feature:NodeAuthorizer\\] --minStartupPods=8",
-      "--timeout=300m"
-    ],
-    "scenario": "kubernetes_e2e",
-    "sigOwners": [
-      "sig-cluster-lifecycle"
-    ]
-  },
-  "ci-kubernetes-e2e-kubeadm-gce-cni-calico": {
-    "args": [
-      "--cluster=",
-      "--deployment=kubernetes-anywhere",
-      "--env-file=jobs/platform/gce.env",
-      "--extract=ci/latest",
-      "--gcp-zone=us-central1-f",
-      "--kubeadm=ci",
-      "--kubernetes-anywhere-cni=calico",
-      "--kubernetes-anywhere-kubelet-ci-version=latest",
-      "--kubernetes-anywhere-kubernetes-version=ci/latest",
-      "--provider=kubernetes-anywhere",
-      "--test_args=--ginkgo.focus=\\[Conformance\\]|\\[Feature:BootstrapTokens\\]|\\[Feature:NodeAuthorizer\\] --minStartupPods=8",
-      "--timeout=300m"
-    ],
-    "scenario": "kubernetes_e2e",
-    "sigOwners": [
-      "sig-cluster-lifecycle"
-    ]
-  },
-  "ci-kubernetes-e2e-kubeadm-gce-cni-flannel": {
-    "args": [
-      "--cluster=",
-      "--deployment=kubernetes-anywhere",
-      "--env-file=jobs/platform/gce.env",
-      "--extract=ci/latest",
-      "--gcp-zone=us-central1-f",
-      "--kubeadm=ci",
-      "--kubernetes-anywhere-cni=flannel",
-      "--kubernetes-anywhere-kubelet-ci-version=latest",
-      "--kubernetes-anywhere-kubernetes-version=ci/latest",
-      "--provider=kubernetes-anywhere",
-      "--test_args=--ginkgo.focus=\\[Conformance\\]|\\[Feature:BootstrapTokens\\]|\\[Feature:NodeAuthorizer\\] --minStartupPods=8",
-      "--timeout=300m"
-    ],
-    "scenario": "kubernetes_e2e",
-    "sigOwners": [
-      "sig-cluster-lifecycle"
-    ]
-  },
-  "ci-kubernetes-e2e-kubeadm-gce-dns-coredns": {
-    "args": [
-      "--cluster=",
-      "--deployment=kubernetes-anywhere",
-      "--env-file=jobs/platform/gce.env",
-      "--extract=ci/latest",
-      "--gcp-zone=us-central1-f",
-      "--kubeadm=ci",
-      "--kubernetes-anywhere-dump-cluster-logs=true",
-      "--kubernetes-anywhere-kubeadm-feature-gates=CoreDNS=true",
-      "--kubernetes-anywhere-kubelet-ci-version=latest",
-      "--kubernetes-anywhere-kubernetes-version=ci/latest",
-      "--provider=kubernetes-anywhere",
-      "--test_args=--ginkgo.focus=\\[Conformance\\]|\\[Feature:BootstrapTokens\\]|\\[Feature:NodeAuthorizer\\] --minStartupPods=8",
-      "--timeout=300m"
-    ],
-    "scenario": "kubernetes_e2e",
-    "sigOwners": [
-      "sig-cluster-lifecycle"
-    ]
-  },
-  "ci-kubernetes-e2e-kubeadm-gce-ipvs": {
-    "args": [
-      "--cluster=",
-      "--deployment=kubernetes-anywhere",
-      "--env-file=jobs/platform/gce.env",
-      "--extract=ci/latest",
-      "--gcp-zone=us-central1-f",
-      "--kubeadm=ci",
-      "--kubernetes-anywhere-kubelet-ci-version=latest",
-      "--kubernetes-anywhere-kubernetes-version=ci/latest",
-      "--kubernetes-anywhere-proxy-mode=ipvs",
-      "--provider=kubernetes-anywhere",
-      "--test_args=--ginkgo.focus=\\[Conformance\\]|\\[Feature:BootstrapTokens\\]|\\[Feature:NodeAuthorizer\\] --minStartupPods=8",
-      "--timeout=300m"
-    ],
-    "scenario": "kubernetes_e2e",
-    "sigOwners": [
-      "sig-network"
-    ]
-  },
-  "ci-kubernetes-e2e-kubeadm-gce-stable-on-master": {
-    "args": [
-      "--cluster=",
-      "--deployment=kubernetes-anywhere",
-      "--env-file=jobs/platform/gce.env",
-      "--extract=release/stable",
-      "--gcp-zone=us-central1-f",
-      "--kubeadm=ci",
-      "--kubernetes-anywhere-kubelet-version=stable",
-      "--kubernetes-anywhere-kubernetes-version=stable",
-      "--provider=kubernetes-anywhere",
-      "--test_args=--ginkgo.focus=\\[Conformance\\]|\\[Feature:BootstrapTokens\\]|\\[Feature:NodeAuthorizer\\] --minStartupPods=8",
-      "--timeout=300m"
-    ],
-    "scenario": "kubernetes_e2e",
-    "sigOwners": [
-      "sig-cluster-lifecycle"
-    ]
-  },
-  "ci-kubernetes-e2e-kubeadm-gce-upgrade-stable-master": {
-    "args": [
-      "--cluster=",
-      "--deployment=kubernetes-anywhere",
-      "--env-file=jobs/platform/gce.env",
-      "--extract=ci/latest",
-      "--extract=release/stable",
-      "--gcp-zone=us-central1-f",
-      "--kubeadm=periodic",
-      "--kubernetes-anywhere-kubelet-version=stable",
-      "--kubernetes-anywhere-kubernetes-version=stable",
-      "--kubernetes-anywhere-upgrade-method=upgrade",
-      "--provider=kubernetes-anywhere",
-      "--skew",
-      "--test_args=--ginkgo.focus=\\[Conformance\\]|\\[Feature:BootstrapTokens\\]|\\[Feature:NodeAuthorizer\\] --minStartupPods=8",
-      "--timeout=300m",
-      "--upgrade_args=--ginkgo.focus=\\[Feature:MasterUpgrade\\] --upgrade-target=ci/latest"
-    ],
-    "scenario": "kubernetes_e2e",
-    "sigOwners": [
-      "sig-cluster-lifecycle"
-    ]
-  },
-  "ci-kubernetes-e2e-node-canary": {
-    "args": [
-      "--deployment=node",
-      "--gcp-zone=us-central1-f",
-      "--node-args=--images=cos-stable-60-9592-76-0 --image-project=cos-cloud",
-      "--node-test-args=--kubelet-flags=\"--cgroups-per-qos=true --cgroup-root=/\"",
-      "--node-tests=true",
-      "--provider=gce",
-      "--test_args=--nodes=8 --skip=\"\\[Flaky\\]|\\[Serial\\]\"",
-      "--timeout=90m"
-    ],
-    "scenario": "kubernetes_e2e",
-    "sigOwners": [
-      "sig-testing"
-    ]
-  },
-  "ci-kubernetes-e2e-prow-canary": {
-    "args": [
-      "--check-leaked-resources",
-      "--cluster=canary-e2e-prow",
-      "--env-file=jobs/platform/gce.env",
-      "--extract=ci/latest",
-      "--gcp-zone=us-central1-f",
-      "--ginkgo-parallel=25",
-      "--provider=gce",
-      "--test_args=--ginkgo.skip=\\[Slow\\]|\\[Serial\\]|\\[Disruptive\\]|\\[Flaky\\]|\\[Feature:.+\\] --minStartupPods=8",
-      "--timeout=65m"
-    ],
-    "scenario": "kubernetes_e2e",
-    "sigOwners": [
-      "sig-testing"
-    ]
-  },
-  "ci-kubernetes-e2enode-cosbeta-k8sbeta-default": {
-    "_comment": "AUTO-GENERATED by experiment/generate_tests.py - DO NOT EDIT.",
-    "args": [
-      "--deployment=node",
-      "--gcp-project=cos-image-validation",
-      "--gcp-zone=us-central1-f",
-      "--node-args=--images=cos-stable-63-10032-71-0-p --image-project=gke-node-images --instance-metadata=user-data<test/e2e_node/jenkins/cos-init-disable-live-restore.yaml,gci-update-strategy=update_disabled",
-      "--node-test-args=--kubelet-flags=\"--cgroups-per-qos=true --cgroup-root=/\"",
-      "--node-tests=true",
-      "--provider=gce",
-      "--test_args=--nodes=8 --skip=\"\\[Flaky\\]|\\[Serial\\]\"",
-      "--timeout=70m"
-    ],
-    "scenario": "kubernetes_e2e",
-    "sigOwners": [
-      "sig-node"
-    ],
-    "tags": [
-      "generated"
-    ]
-  },
-  "ci-kubernetes-e2enode-cosbeta-k8sbeta-serial": {
-    "_comment": "AUTO-GENERATED by experiment/generate_tests.py - DO NOT EDIT.",
-    "args": [
-      "--deployment=node",
-      "--gcp-project=cos-image-validation",
-      "--gcp-zone=us-central1-f",
-      "--node-args=--images=cos-stable-63-10032-71-0-p --image-project=gke-node-images --instance-metadata=user-data<test/e2e_node/jenkins/cos-init-disable-live-restore.yaml,gci-update-strategy=update_disabled",
-      "--node-test-args=--kubelet-flags=\"--cgroups-per-qos=true --cgroup-root=/\" --feature-gates=DynamicKubeletConfig=true",
-      "--node-tests=true",
-      "--provider=gce",
-      "--test_args=--nodes=1 --focus=\"\\[Serial\\]\" --skip=\"\\[Flaky\\]|\\[Benchmark\\]\"",
-      "--timeout=180m"
-    ],
-    "scenario": "kubernetes_e2e",
-    "sigOwners": [
-      "sig-node"
-    ],
-    "tags": [
-      "generated"
-    ]
-  },
-  "ci-kubernetes-e2enode-cosbeta-k8sdev-default": {
-    "_comment": "AUTO-GENERATED by experiment/generate_tests.py - DO NOT EDIT.",
-    "args": [
-      "--deployment=node",
-      "--gcp-project=cos-image-validation",
-      "--gcp-zone=us-central1-f",
-      "--node-args=--images=cos-stable-63-10032-71-0-p --image-project=gke-node-images --instance-metadata=user-data<test/e2e_node/jenkins/cos-init-disable-live-restore.yaml,gci-update-strategy=update_disabled",
-      "--node-test-args=--kubelet-flags=\"--cgroups-per-qos=true --cgroup-root=/\"",
-      "--node-tests=true",
-      "--provider=gce",
-      "--test_args=--nodes=8 --skip=\"\\[Flaky\\]|\\[Serial\\]\"",
-      "--timeout=70m"
-    ],
-    "scenario": "kubernetes_e2e",
-    "sigOwners": [
-      "sig-node"
-    ],
-    "tags": [
-      "generated"
-    ]
-  },
-  "ci-kubernetes-e2enode-cosbeta-k8sdev-serial": {
-    "_comment": "AUTO-GENERATED by experiment/generate_tests.py - DO NOT EDIT.",
-    "args": [
-      "--deployment=node",
-      "--gcp-project=cos-image-validation",
-      "--gcp-zone=us-central1-f",
-      "--node-args=--images=cos-stable-63-10032-71-0-p --image-project=gke-node-images --instance-metadata=user-data<test/e2e_node/jenkins/cos-init-disable-live-restore.yaml,gci-update-strategy=update_disabled",
-      "--node-test-args=--kubelet-flags=\"--cgroups-per-qos=true --cgroup-root=/\" --feature-gates=DynamicKubeletConfig=true",
-      "--node-tests=true",
-      "--provider=gce",
-      "--test_args=--nodes=1 --focus=\"\\[Serial\\]\" --skip=\"\\[Flaky\\]|\\[Benchmark\\]\"",
-      "--timeout=180m"
-    ],
-    "scenario": "kubernetes_e2e",
-    "sigOwners": [
-      "sig-node"
-    ],
-    "tags": [
-      "generated"
-    ]
-  },
-  "ci-kubernetes-e2enode-cosbeta-k8sstable1-default": {
-    "_comment": "AUTO-GENERATED by experiment/generate_tests.py - DO NOT EDIT.",
-    "args": [
-      "--deployment=node",
-      "--gcp-project=cos-image-validation",
-      "--gcp-zone=us-central1-f",
-      "--node-args=--images=cos-stable-63-10032-71-0-p --image-project=gke-node-images --instance-metadata=user-data<test/e2e_node/jenkins/cos-init-disable-live-restore.yaml,gci-update-strategy=update_disabled",
-      "--node-test-args=--kubelet-flags=\"--cgroups-per-qos=true --cgroup-root=/\"",
-      "--node-tests=true",
-      "--provider=gce",
-      "--test_args=--nodes=8 --skip=\"\\[Flaky\\]|\\[Serial\\]\"",
-      "--timeout=70m"
-    ],
-    "scenario": "kubernetes_e2e",
-    "sigOwners": [
-      "sig-node"
-    ],
-    "tags": [
-      "generated"
-    ]
-  },
-  "ci-kubernetes-e2enode-cosbeta-k8sstable1-serial": {
-    "_comment": "AUTO-GENERATED by experiment/generate_tests.py - DO NOT EDIT.",
-    "args": [
-      "--deployment=node",
-      "--gcp-project=cos-image-validation",
-      "--gcp-zone=us-central1-f",
-      "--node-args=--images=cos-stable-63-10032-71-0-p --image-project=gke-node-images --instance-metadata=user-data<test/e2e_node/jenkins/cos-init-disable-live-restore.yaml,gci-update-strategy=update_disabled",
-      "--node-test-args=--kubelet-flags=\"--cgroups-per-qos=true --cgroup-root=/\" --feature-gates=DynamicKubeletConfig=true",
-      "--node-tests=true",
-      "--provider=gce",
-      "--test_args=--nodes=1 --focus=\"\\[Serial\\]\" --skip=\"\\[Flaky\\]|\\[Benchmark\\]\"",
-      "--timeout=180m"
-    ],
-    "scenario": "kubernetes_e2e",
-    "sigOwners": [
-      "sig-node"
-    ],
-    "tags": [
-      "generated"
-    ]
-  },
-  "ci-kubernetes-e2enode-cosbeta-k8sstable2-default": {
-    "_comment": "AUTO-GENERATED by experiment/generate_tests.py - DO NOT EDIT.",
-    "args": [
-      "--deployment=node",
-      "--gcp-project=cos-image-validation",
-      "--gcp-zone=us-central1-f",
-      "--node-args=--images=cos-stable-63-10032-71-0-p --image-project=gke-node-images --instance-metadata=user-data<test/e2e_node/jenkins/cos-init-disable-live-restore.yaml,gci-update-strategy=update_disabled",
-      "--node-test-args=--kubelet-flags=\"--cgroups-per-qos=true --cgroup-root=/\"",
-      "--node-tests=true",
-      "--provider=gce",
-      "--test_args=--nodes=8 --skip=\"\\[Flaky\\]|\\[Serial\\]\"",
-      "--timeout=70m"
-    ],
-    "scenario": "kubernetes_e2e",
-    "sigOwners": [
-      "sig-node"
-    ],
-    "tags": [
-      "generated"
-    ]
-  },
-  "ci-kubernetes-e2enode-cosbeta-k8sstable2-serial": {
-    "_comment": "AUTO-GENERATED by experiment/generate_tests.py - DO NOT EDIT.",
-    "args": [
-      "--deployment=node",
-      "--gcp-project=cos-image-validation",
-      "--gcp-zone=us-central1-f",
-      "--node-args=--images=cos-stable-63-10032-71-0-p --image-project=gke-node-images --instance-metadata=user-data<test/e2e_node/jenkins/cos-init-disable-live-restore.yaml,gci-update-strategy=update_disabled",
-      "--node-test-args=--kubelet-flags=\"--cgroups-per-qos=true --cgroup-root=/\" --feature-gates=DynamicKubeletConfig=true",
-      "--node-tests=true",
-      "--provider=gce",
-      "--test_args=--nodes=1 --focus=\"\\[Serial\\]\" --skip=\"\\[Flaky\\]|\\[Benchmark\\]\"",
-      "--timeout=180m"
-    ],
-    "scenario": "kubernetes_e2e",
-    "sigOwners": [
-      "sig-node"
-    ],
-    "tags": [
-      "generated"
-    ]
-  },
-  "ci-kubernetes-e2enode-cosbeta-k8sstable3-default": {
-    "_comment": "AUTO-GENERATED by experiment/generate_tests.py - DO NOT EDIT.",
-    "args": [
-      "--deployment=node",
-      "--gcp-project=cos-image-validation",
-      "--gcp-zone=us-central1-f",
-      "--node-args=--images=cos-stable-63-10032-71-0-p --image-project=gke-node-images --instance-metadata=user-data<test/e2e_node/jenkins/cos-init-disable-live-restore.yaml,gci-update-strategy=update_disabled",
-      "--node-test-args=--kubelet-flags=\"--cgroups-per-qos=true --cgroup-root=/\"",
-      "--node-tests=true",
-      "--provider=gce",
-      "--test_args=--nodes=8 --skip=\"\\[Flaky\\]|\\[Serial\\]\"",
-      "--timeout=70m"
-    ],
-    "scenario": "kubernetes_e2e",
-    "sigOwners": [
-      "sig-node"
-    ],
-    "tags": [
-      "generated"
-    ]
-  },
-  "ci-kubernetes-e2enode-cosbeta-k8sstable3-serial": {
-    "_comment": "AUTO-GENERATED by experiment/generate_tests.py - DO NOT EDIT.",
-    "args": [
-      "--deployment=node",
-      "--gcp-project=cos-image-validation",
-      "--gcp-zone=us-central1-f",
-      "--node-args=--images=cos-stable-63-10032-71-0-p --image-project=gke-node-images --instance-metadata=user-data<test/e2e_node/jenkins/cos-init-disable-live-restore.yaml,gci-update-strategy=update_disabled",
-      "--node-test-args=--kubelet-flags=\"--cgroups-per-qos=true --cgroup-root=/\" --feature-gates=DynamicKubeletConfig=true",
-      "--node-tests=true",
-      "--provider=gce",
-      "--test_args=--nodes=1 --focus=\"\\[Serial\\]\" --skip=\"\\[Flaky\\]|\\[Benchmark\\]\"",
-      "--timeout=180m"
-    ],
-    "scenario": "kubernetes_e2e",
-    "sigOwners": [
-      "sig-node"
-    ],
-    "tags": [
-      "generated"
-    ]
-  },
-  "ci-kubernetes-e2enode-cosstable1-k8sbeta-default": {
-    "_comment": "AUTO-GENERATED by experiment/generate_tests.py - DO NOT EDIT.",
-    "args": [
-      "--deployment=node",
-      "--gcp-project=k8s-test-f1ca4a9c02",
-      "--gcp-zone=us-central1-f",
-      "--node-args=--images=cos-stable-63-10032-71-0 --image-project=cos-cloud --instance-metadata=user-data<test/e2e_node/jenkins/gci-init.yaml,gci-update-strategy=update_disabled",
-      "--node-test-args=--kubelet-flags=\"--cgroups-per-qos=true --cgroup-root=/\"",
-      "--node-tests=true",
-      "--provider=gce",
-      "--test_args=--nodes=8 --skip=\"\\[Flaky\\]|\\[Serial\\]\"",
-      "--timeout=70m"
-    ],
-    "scenario": "kubernetes_e2e",
-    "sigOwners": [
-      "sig-node"
-    ],
-    "tags": [
-      "generated"
-    ]
-  },
-  "ci-kubernetes-e2enode-cosstable1-k8sbeta-serial": {
-    "_comment": "AUTO-GENERATED by experiment/generate_tests.py - DO NOT EDIT.",
-    "args": [
-      "--deployment=node",
-      "--gcp-project=k8s-test-1d6ad79530",
-      "--gcp-zone=us-central1-f",
-      "--node-args=--images=cos-stable-63-10032-71-0 --image-project=cos-cloud --instance-metadata=user-data<test/e2e_node/jenkins/gci-init.yaml,gci-update-strategy=update_disabled",
-      "--node-test-args=--kubelet-flags=\"--cgroups-per-qos=true --cgroup-root=/\" --feature-gates=DynamicKubeletConfig=true",
-      "--node-tests=true",
-      "--provider=gce",
-      "--test_args=--nodes=1 --focus=\"\\[Serial\\]\" --skip=\"\\[Flaky\\]|\\[Benchmark\\]\"",
-      "--timeout=180m"
-    ],
-    "scenario": "kubernetes_e2e",
-    "sigOwners": [
-      "sig-node"
-    ],
-    "tags": [
-      "generated"
-    ]
-  },
-  "ci-kubernetes-e2enode-cosstable1-k8sdev-default": {
-    "_comment": "AUTO-GENERATED by experiment/generate_tests.py - DO NOT EDIT.",
-    "args": [
-      "--deployment=node",
-      "--gcp-project=k8s-test-63a7f7788a",
-      "--gcp-zone=us-central1-f",
-      "--node-args=--images=cos-stable-63-10032-71-0 --image-project=cos-cloud --instance-metadata=user-data<test/e2e_node/jenkins/gci-init.yaml,gci-update-strategy=update_disabled",
-      "--node-test-args=--kubelet-flags=\"--cgroups-per-qos=true --cgroup-root=/\"",
-      "--node-tests=true",
-      "--provider=gce",
-      "--test_args=--nodes=8 --skip=\"\\[Flaky\\]|\\[Serial\\]\"",
-      "--timeout=70m"
-    ],
-    "scenario": "kubernetes_e2e",
-    "sigOwners": [
-      "sig-node"
-    ],
-    "tags": [
-      "generated"
-    ]
-  },
-  "ci-kubernetes-e2enode-cosstable1-k8sdev-serial": {
-    "_comment": "AUTO-GENERATED by experiment/generate_tests.py - DO NOT EDIT.",
-    "args": [
-      "--deployment=node",
-      "--gcp-project=k8s-test-39a894cbd4",
-      "--gcp-zone=us-central1-f",
-      "--node-args=--images=cos-stable-63-10032-71-0 --image-project=cos-cloud --instance-metadata=user-data<test/e2e_node/jenkins/gci-init.yaml,gci-update-strategy=update_disabled",
-      "--node-test-args=--kubelet-flags=\"--cgroups-per-qos=true --cgroup-root=/\" --feature-gates=DynamicKubeletConfig=true",
-      "--node-tests=true",
-      "--provider=gce",
-      "--test_args=--nodes=1 --focus=\"\\[Serial\\]\" --skip=\"\\[Flaky\\]|\\[Benchmark\\]\"",
-      "--timeout=180m"
-    ],
-    "scenario": "kubernetes_e2e",
-    "sigOwners": [
-      "sig-node"
-    ],
-    "tags": [
-      "generated"
-    ]
-  },
-  "ci-kubernetes-e2enode-cosstable1-k8sstable1-default": {
-    "_comment": "AUTO-GENERATED by experiment/generate_tests.py - DO NOT EDIT.",
-    "args": [
-      "--deployment=node",
-      "--gcp-project=k8s-test-7714104ae1",
-      "--gcp-zone=us-central1-f",
-      "--node-args=--images=cos-stable-63-10032-71-0 --image-project=cos-cloud --instance-metadata=user-data<test/e2e_node/jenkins/gci-init.yaml,gci-update-strategy=update_disabled",
-      "--node-test-args=--kubelet-flags=\"--cgroups-per-qos=true --cgroup-root=/\"",
-      "--node-tests=true",
-      "--provider=gce",
-      "--test_args=--nodes=8 --skip=\"\\[Flaky\\]|\\[Serial\\]\"",
-      "--timeout=70m"
-    ],
-    "scenario": "kubernetes_e2e",
-    "sigOwners": [
-      "sig-node"
-    ],
-    "tags": [
-      "generated"
-    ]
-  },
-  "ci-kubernetes-e2enode-cosstable1-k8sstable1-serial": {
-    "_comment": "AUTO-GENERATED by experiment/generate_tests.py - DO NOT EDIT.",
-    "args": [
-      "--deployment=node",
-      "--gcp-project=k8s-test-27d359e3d6",
-      "--gcp-zone=us-central1-f",
-      "--node-args=--images=cos-stable-63-10032-71-0 --image-project=cos-cloud --instance-metadata=user-data<test/e2e_node/jenkins/gci-init.yaml,gci-update-strategy=update_disabled",
-      "--node-test-args=--kubelet-flags=\"--cgroups-per-qos=true --cgroup-root=/\" --feature-gates=DynamicKubeletConfig=true",
-      "--node-tests=true",
-      "--provider=gce",
-      "--test_args=--nodes=1 --focus=\"\\[Serial\\]\" --skip=\"\\[Flaky\\]|\\[Benchmark\\]\"",
-      "--timeout=180m"
-    ],
-    "scenario": "kubernetes_e2e",
-    "sigOwners": [
-      "sig-node"
-    ],
-    "tags": [
-      "generated"
-    ]
-  },
-  "ci-kubernetes-e2enode-cosstable1-k8sstable2-default": {
-    "_comment": "AUTO-GENERATED by experiment/generate_tests.py - DO NOT EDIT.",
-    "args": [
-      "--deployment=node",
-      "--gcp-project=k8s-test-9f6500beee",
-      "--gcp-zone=us-central1-f",
-      "--node-args=--images=cos-stable-63-10032-71-0 --image-project=cos-cloud --instance-metadata=user-data<test/e2e_node/jenkins/gci-init.yaml,gci-update-strategy=update_disabled",
-      "--node-test-args=--kubelet-flags=\"--cgroups-per-qos=true --cgroup-root=/\"",
-      "--node-tests=true",
-      "--provider=gce",
-      "--test_args=--nodes=8 --skip=\"\\[Flaky\\]|\\[Serial\\]\"",
-      "--timeout=70m"
-    ],
-    "scenario": "kubernetes_e2e",
-    "sigOwners": [
-      "sig-node"
-    ],
-    "tags": [
-      "generated"
-    ]
-  },
-  "ci-kubernetes-e2enode-cosstable1-k8sstable2-serial": {
-    "_comment": "AUTO-GENERATED by experiment/generate_tests.py - DO NOT EDIT.",
-    "args": [
-      "--deployment=node",
-      "--gcp-project=k8s-test-5f678591cd",
-      "--gcp-zone=us-central1-f",
-      "--node-args=--images=cos-stable-63-10032-71-0 --image-project=cos-cloud --instance-metadata=user-data<test/e2e_node/jenkins/gci-init.yaml,gci-update-strategy=update_disabled",
-      "--node-test-args=--kubelet-flags=\"--cgroups-per-qos=true --cgroup-root=/\" --feature-gates=DynamicKubeletConfig=true",
-      "--node-tests=true",
-      "--provider=gce",
-      "--test_args=--nodes=1 --focus=\"\\[Serial\\]\" --skip=\"\\[Flaky\\]|\\[Benchmark\\]\"",
-      "--timeout=180m"
-    ],
-    "scenario": "kubernetes_e2e",
-    "sigOwners": [
-      "sig-node"
-    ],
-    "tags": [
-      "generated"
-    ]
-  },
-  "ci-kubernetes-e2enode-cosstable1-k8sstable3-default": {
-    "_comment": "AUTO-GENERATED by experiment/generate_tests.py - DO NOT EDIT.",
-    "args": [
-      "--deployment=node",
-      "--gcp-project=k8s-test-1cee98f86d",
-      "--gcp-zone=us-central1-f",
-      "--node-args=--images=cos-stable-63-10032-71-0 --image-project=cos-cloud --instance-metadata=user-data<test/e2e_node/jenkins/gci-init.yaml,gci-update-strategy=update_disabled",
-      "--node-test-args=--kubelet-flags=\"--cgroups-per-qos=true --cgroup-root=/\"",
-      "--node-tests=true",
-      "--provider=gce",
-      "--test_args=--nodes=8 --skip=\"\\[Flaky\\]|\\[Serial\\]\"",
-      "--timeout=70m"
-    ],
-    "scenario": "kubernetes_e2e",
-    "sigOwners": [
-      "sig-node"
-    ],
-    "tags": [
-      "generated"
-    ]
-  },
-  "ci-kubernetes-e2enode-cosstable1-k8sstable3-serial": {
-    "_comment": "AUTO-GENERATED by experiment/generate_tests.py - DO NOT EDIT.",
-    "args": [
-      "--deployment=node",
-      "--gcp-project=k8s-test-592642f0ef",
-      "--gcp-zone=us-central1-f",
-      "--node-args=--images=cos-stable-63-10032-71-0 --image-project=cos-cloud --instance-metadata=user-data<test/e2e_node/jenkins/gci-init.yaml,gci-update-strategy=update_disabled",
-      "--node-test-args=--kubelet-flags=\"--cgroups-per-qos=true --cgroup-root=/\" --feature-gates=DynamicKubeletConfig=true",
-      "--node-tests=true",
-      "--provider=gce",
-      "--test_args=--nodes=1 --focus=\"\\[Serial\\]\" --skip=\"\\[Flaky\\]|\\[Benchmark\\]\"",
-      "--timeout=180m"
-    ],
-    "scenario": "kubernetes_e2e",
-    "sigOwners": [
-      "sig-node"
-    ],
-    "tags": [
-      "generated"
-    ]
-  },
-  "ci-kubernetes-e2enode-ubuntudev-k8sdev-gkespec": {
-    "_comment": "AUTO-GENERATED by experiment/generate_tests.py - DO NOT EDIT.",
-    "args": [
-      "--deployment=node",
-      "--gcp-project=ubuntu-image-validation",
-      "--gcp-zone=us-central1-f",
-      "--node-args=--images=ubuntu-gke-1604-xenial-v20171215 --image-project=ubuntu-os-gke-cloud-devel --system-spec-name=gke",
-      "--node-test-args=--kubelet-flags=\"--cgroups-per-qos=true --cgroup-root=/\"",
-      "--node-tests=true",
-      "--provider=gce",
-      "--test_args=--nodes=8 --skip=\"\\[Flaky\\]|\\[Serial\\]\"",
-      "--timeout=60m"
-    ],
-    "scenario": "kubernetes_e2e",
-    "sigOwners": [
-      "sig-node"
-    ],
-    "tags": [
-      "generated"
-    ]
-  },
-  "ci-kubernetes-e2enode-ubuntudev-k8sdev-serial": {
-    "_comment": "AUTO-GENERATED by experiment/generate_tests.py - DO NOT EDIT.",
-    "args": [
-      "--deployment=node",
-      "--gcp-project=ubuntu-image-validation",
-      "--gcp-zone=us-central1-f",
-      "--node-args=--images=ubuntu-gke-1604-xenial-v20171215 --image-project=ubuntu-os-gke-cloud-devel",
-      "--node-test-args=--kubelet-flags=\"--cgroups-per-qos=true --cgroup-root=/\" --feature-gates=DynamicKubeletConfig=true",
-      "--node-tests=true",
-      "--provider=gce",
-      "--test_args=--nodes=1 --focus=\"\\[Serial\\]\" --skip=\"\\[Flaky\\]|\\[Benchmark\\]\"",
-      "--timeout=180m"
-    ],
-    "scenario": "kubernetes_e2e",
-    "sigOwners": [
-      "sig-node"
-    ],
-    "tags": [
-      "generated"
-    ]
-  },
-  "ci-kubernetes-e2enode-ubuntudev-k8sstable1-gkespec": {
-    "_comment": "AUTO-GENERATED by experiment/generate_tests.py - DO NOT EDIT.",
-    "args": [
-      "--deployment=node",
-      "--gcp-project=ubuntu-image-validation",
-      "--gcp-zone=us-central1-f",
-      "--node-args=--images=ubuntu-gke-1604-xenial-v20171215 --image-project=ubuntu-os-gke-cloud-devel --system-spec-name=gke",
-      "--node-test-args=--kubelet-flags=\"--cgroups-per-qos=true --cgroup-root=/\"",
-      "--node-tests=true",
-      "--provider=gce",
-      "--test_args=--nodes=8 --skip=\"\\[Flaky\\]|\\[Serial\\]\"",
-      "--timeout=60m"
-    ],
-    "scenario": "kubernetes_e2e",
-    "sigOwners": [
-      "sig-node"
-    ],
-    "tags": [
-      "generated"
-    ]
-  },
-  "ci-kubernetes-e2enode-ubuntudev-k8sstable1-serial": {
-    "_comment": "AUTO-GENERATED by experiment/generate_tests.py - DO NOT EDIT.",
-    "args": [
-      "--deployment=node",
-      "--gcp-project=ubuntu-image-validation",
-      "--gcp-zone=us-central1-f",
-      "--node-args=--images=ubuntu-gke-1604-xenial-v20171215 --image-project=ubuntu-os-gke-cloud-devel",
-      "--node-test-args=--kubelet-flags=\"--cgroups-per-qos=true --cgroup-root=/\" --feature-gates=DynamicKubeletConfig=true",
-      "--node-tests=true",
-      "--provider=gce",
-      "--test_args=--nodes=1 --focus=\"\\[Serial\\]\" --skip=\"\\[Flaky\\]|\\[Benchmark\\]\"",
-      "--timeout=180m"
-    ],
-    "scenario": "kubernetes_e2e",
-    "sigOwners": [
-      "sig-node"
-    ],
-    "tags": [
-      "generated"
-    ]
-  },
-  "ci-kubernetes-e2enode-ubuntudev-k8sstable2-gkespec": {
-    "_comment": "AUTO-GENERATED by experiment/generate_tests.py - DO NOT EDIT.",
-    "args": [
-      "--deployment=node",
-      "--gcp-project=ubuntu-image-validation",
-      "--gcp-zone=us-central1-f",
-      "--node-args=--images=ubuntu-gke-1604-xenial-v20171215 --image-project=ubuntu-os-gke-cloud-devel --system-spec-name=gke",
-      "--node-test-args=--kubelet-flags=\"--cgroups-per-qos=true --cgroup-root=/\"",
-      "--node-tests=true",
-      "--provider=gce",
-      "--test_args=--nodes=8 --skip=\"\\[Flaky\\]|\\[Serial\\]\"",
-      "--timeout=60m"
-    ],
-    "scenario": "kubernetes_e2e",
-    "sigOwners": [
-      "sig-node"
-    ],
-    "tags": [
-      "generated"
-    ]
-  },
-  "ci-kubernetes-e2enode-ubuntudev-k8sstable2-serial": {
-    "_comment": "AUTO-GENERATED by experiment/generate_tests.py - DO NOT EDIT.",
-    "args": [
-      "--deployment=node",
-      "--gcp-project=ubuntu-image-validation",
-      "--gcp-zone=us-central1-f",
-      "--node-args=--images=ubuntu-gke-1604-xenial-v20171215 --image-project=ubuntu-os-gke-cloud-devel",
-      "--node-test-args=--kubelet-flags=\"--cgroups-per-qos=true --cgroup-root=/\" --feature-gates=DynamicKubeletConfig=true",
-      "--node-tests=true",
-      "--provider=gce",
-      "--test_args=--nodes=1 --focus=\"\\[Serial\\]\" --skip=\"\\[Flaky\\]|\\[Benchmark\\]\"",
-      "--timeout=180m"
-    ],
-    "scenario": "kubernetes_e2e",
-    "sigOwners": [
-      "sig-node"
-    ],
-    "tags": [
-      "generated"
-    ]
-  },
-  "ci-kubernetes-e2enode-ubuntudev2-k8sbeta-gkespec": {
-    "_comment": "AUTO-GENERATED by experiment/generate_tests.py - DO NOT EDIT.",
-    "args": [
-      "--deployment=node",
-      "--gcp-project=ubuntu-image-validation",
-      "--gcp-zone=us-central1-f",
-      "--node-args=--images=ubuntu-gke-1604-xenial-v201712121 --image-project=ubuntu-os-gke-cloud-devel --system-spec-name=gke",
-      "--node-test-args=--kubelet-flags=\"--cgroups-per-qos=true --cgroup-root=/\"",
-      "--node-tests=true",
-      "--provider=gce",
-      "--test_args=--nodes=8 --skip=\"\\[Flaky\\]|\\[Serial\\]\"",
-      "--timeout=60m"
-    ],
-    "scenario": "kubernetes_e2e",
-    "sigOwners": [
-      "sig-node"
-    ],
-    "tags": [
-      "generated"
-    ]
-  },
-  "ci-kubernetes-e2enode-ubuntudev2-k8sbeta-serial": {
-    "_comment": "AUTO-GENERATED by experiment/generate_tests.py - DO NOT EDIT.",
-    "args": [
-      "--deployment=node",
-      "--gcp-project=ubuntu-image-validation",
-      "--gcp-zone=us-central1-f",
-      "--node-args=--images=ubuntu-gke-1604-xenial-v201712121 --image-project=ubuntu-os-gke-cloud-devel",
-      "--node-test-args=--kubelet-flags=\"--cgroups-per-qos=true --cgroup-root=/\" --feature-gates=DynamicKubeletConfig=true",
-      "--node-tests=true",
-      "--provider=gce",
-      "--test_args=--nodes=1 --focus=\"\\[Serial\\]\" --skip=\"\\[Flaky\\]|\\[Benchmark\\]\"",
-      "--timeout=180m"
-    ],
-    "scenario": "kubernetes_e2e",
-    "sigOwners": [
-      "sig-node"
-    ],
-    "tags": [
-      "generated"
-    ]
-  },
-  "ci-kubernetes-e2enode-ubuntudev2-k8sdev-gkespec": {
-    "_comment": "AUTO-GENERATED by experiment/generate_tests.py - DO NOT EDIT.",
-    "args": [
-      "--deployment=node",
-      "--gcp-project=ubuntu-image-validation",
-      "--gcp-zone=us-central1-f",
-      "--node-args=--images=ubuntu-gke-1604-xenial-v201712121 --image-project=ubuntu-os-gke-cloud-devel --system-spec-name=gke",
-      "--node-test-args=--kubelet-flags=\"--cgroups-per-qos=true --cgroup-root=/\"",
-      "--node-tests=true",
-      "--provider=gce",
-      "--test_args=--nodes=8 --skip=\"\\[Flaky\\]|\\[Serial\\]\"",
-      "--timeout=60m"
-    ],
-    "scenario": "kubernetes_e2e",
-    "sigOwners": [
-      "sig-node"
-    ],
-    "tags": [
-      "generated"
-    ]
-  },
-  "ci-kubernetes-e2enode-ubuntudev2-k8sdev-serial": {
-    "_comment": "AUTO-GENERATED by experiment/generate_tests.py - DO NOT EDIT.",
-    "args": [
-      "--deployment=node",
-      "--gcp-project=ubuntu-image-validation",
-      "--gcp-zone=us-central1-f",
-      "--node-args=--images=ubuntu-gke-1604-xenial-v201712121 --image-project=ubuntu-os-gke-cloud-devel",
-      "--node-test-args=--kubelet-flags=\"--cgroups-per-qos=true --cgroup-root=/\" --feature-gates=DynamicKubeletConfig=true",
-      "--node-tests=true",
-      "--provider=gce",
-      "--test_args=--nodes=1 --focus=\"\\[Serial\\]\" --skip=\"\\[Flaky\\]|\\[Benchmark\\]\"",
-      "--timeout=180m"
-    ],
-    "scenario": "kubernetes_e2e",
-    "sigOwners": [
-      "sig-node"
-    ],
-    "tags": [
-      "generated"
-    ]
-  },
-  "ci-kubernetes-e2enode-ubuntustable1-k8sdev-gkespec": {
-    "_comment": "AUTO-GENERATED by experiment/generate_tests.py - DO NOT EDIT.",
-    "args": [
-      "--deployment=node",
-      "--gcp-project=ubuntu-image-validation",
-      "--gcp-zone=us-central1-f",
-      "--node-args=--images=ubuntu-gke-1604-xenial-v20170816-1 --image-project=ubuntu-os-gke-cloud --system-spec-name=gke",
-      "--node-test-args=--kubelet-flags=\"--cgroups-per-qos=true --cgroup-root=/\"",
-      "--node-tests=true",
-      "--provider=gce",
-      "--test_args=--nodes=8 --skip=\"\\[Flaky\\]|\\[Serial\\]\"",
-      "--timeout=60m"
-    ],
-    "scenario": "kubernetes_e2e",
-    "sigOwners": [
-      "sig-node"
-    ],
-    "tags": [
-      "generated"
-    ]
-  },
-  "ci-kubernetes-e2enode-ubuntustable1-k8sdev-serial": {
-    "_comment": "AUTO-GENERATED by experiment/generate_tests.py - DO NOT EDIT.",
-    "args": [
-      "--deployment=node",
-      "--gcp-project=ubuntu-image-validation",
-      "--gcp-zone=us-central1-f",
-      "--node-args=--images=ubuntu-gke-1604-xenial-v20170816-1 --image-project=ubuntu-os-gke-cloud",
-      "--node-test-args=--kubelet-flags=\"--cgroups-per-qos=true --cgroup-root=/\" --feature-gates=DynamicKubeletConfig=true",
-      "--node-tests=true",
-      "--provider=gce",
-      "--test_args=--nodes=1 --focus=\"\\[Serial\\]\" --skip=\"\\[Flaky\\]|\\[Benchmark\\]\"",
-      "--timeout=180m"
-    ],
-    "scenario": "kubernetes_e2e",
-    "sigOwners": [
-      "sig-node"
-    ],
-    "tags": [
-      "generated"
-    ]
-  },
-  "ci-kubernetes-e2enode-ubuntustable1-k8sstable1-gkespec": {
-    "_comment": "AUTO-GENERATED by experiment/generate_tests.py - DO NOT EDIT.",
-    "args": [
-      "--deployment=node",
-      "--gcp-project=ubuntu-image-validation",
-      "--gcp-zone=us-central1-f",
-      "--node-args=--images=ubuntu-gke-1604-xenial-v20170816-1 --image-project=ubuntu-os-gke-cloud --system-spec-name=gke",
-      "--node-test-args=--kubelet-flags=\"--cgroups-per-qos=true --cgroup-root=/\"",
-      "--node-tests=true",
-      "--provider=gce",
-      "--test_args=--nodes=8 --skip=\"\\[Flaky\\]|\\[Serial\\]\"",
-      "--timeout=60m"
-    ],
-    "scenario": "kubernetes_e2e",
-    "sigOwners": [
-      "sig-node"
-    ],
-    "tags": [
-      "generated"
-    ]
-  },
-  "ci-kubernetes-e2enode-ubuntustable1-k8sstable1-serial": {
-    "_comment": "AUTO-GENERATED by experiment/generate_tests.py - DO NOT EDIT.",
-    "args": [
-      "--deployment=node",
-      "--gcp-project=ubuntu-image-validation",
-      "--gcp-zone=us-central1-f",
-      "--node-args=--images=ubuntu-gke-1604-xenial-v20170816-1 --image-project=ubuntu-os-gke-cloud",
-      "--node-test-args=--kubelet-flags=\"--cgroups-per-qos=true --cgroup-root=/\" --feature-gates=DynamicKubeletConfig=true",
-      "--node-tests=true",
-      "--provider=gce",
-      "--test_args=--nodes=1 --focus=\"\\[Serial\\]\" --skip=\"\\[Flaky\\]|\\[Benchmark\\]\"",
-      "--timeout=180m"
-    ],
-    "scenario": "kubernetes_e2e",
-    "sigOwners": [
-      "sig-node"
-    ],
-    "tags": [
-      "generated"
-    ]
-  },
-  "ci-kubernetes-e2enode-ubuntustable1-k8sstable2-gkespec": {
-    "_comment": "AUTO-GENERATED by experiment/generate_tests.py - DO NOT EDIT.",
-    "args": [
-      "--deployment=node",
-      "--gcp-project=ubuntu-image-validation",
-      "--gcp-zone=us-central1-f",
-      "--node-args=--images=ubuntu-gke-1604-xenial-v20170816-1 --image-project=ubuntu-os-gke-cloud --system-spec-name=gke",
-      "--node-test-args=--kubelet-flags=\"--cgroups-per-qos=true --cgroup-root=/\"",
-      "--node-tests=true",
-      "--provider=gce",
-      "--test_args=--nodes=8 --skip=\"\\[Flaky\\]|\\[Serial\\]\"",
-      "--timeout=60m"
-    ],
-    "scenario": "kubernetes_e2e",
-    "sigOwners": [
-      "sig-node"
-    ],
-    "tags": [
-      "generated"
-    ]
-  },
-  "ci-kubernetes-e2enode-ubuntustable1-k8sstable2-serial": {
-    "_comment": "AUTO-GENERATED by experiment/generate_tests.py - DO NOT EDIT.",
-    "args": [
-      "--deployment=node",
-      "--gcp-project=ubuntu-image-validation",
-      "--gcp-zone=us-central1-f",
-      "--node-args=--images=ubuntu-gke-1604-xenial-v20170816-1 --image-project=ubuntu-os-gke-cloud",
-      "--node-test-args=--kubelet-flags=\"--cgroups-per-qos=true --cgroup-root=/\" --feature-gates=DynamicKubeletConfig=true",
-      "--node-tests=true",
-      "--provider=gce",
-      "--test_args=--nodes=1 --focus=\"\\[Serial\\]\" --skip=\"\\[Flaky\\]|\\[Benchmark\\]\"",
-      "--timeout=180m"
-    ],
-    "scenario": "kubernetes_e2e",
-    "sigOwners": [
-      "sig-node"
-    ],
-    "tags": [
-      "generated"
-    ]
-  },
-  "ci-kubernetes-federation-build-1.7": {
-    "args": [
-      "--fast",
-      "--federation=k8s-jkns-e2e-gce-f8n-1-7",
-      "--release=kubernetes-federation-release-1-7"
-    ],
-    "scenario": "kubernetes_build",
-    "sigOwners": [
-      "sig-multicluster"
-    ]
-  },
-  "ci-kubernetes-federation-build-1.8": {
-    "args": [
-      "--fast",
-      "--federation=k8s-jkns-e2e-gce-f8n-1-8",
-      "--release=kubernetes-federation-release-1-8"
-    ],
-    "scenario": "kubernetes_build",
-    "sigOwners": [
-      "sig-multicluster"
-    ]
-  },
-  "ci-kubernetes-kubemark-100-canary": {
-    "args": [
-      "--cluster=kubemark-100-canary",
-      "--env-file=jobs/platform/gce.env",
-      "--env-file=jobs/env/ci-kubernetes-kubemark-100-gce.env",
-      "--extract=ci/latest",
-      "--gcp-project=k8s-jenkins-gci-kubemark",
-      "--gcp-zone=us-central1-f",
-      "--kubemark",
-      "--kubemark-nodes=100",
-      "--provider=gce",
-      "--tag=latest-master",
-      "--test=false",
-      "--test_args=--ginkgo.focus=\\[Feature:Performance\\] --gather-resource-usage=true --gather-metrics-at-teardown=true --output-print-type=json",
-      "--timeout=240m"
-    ],
-    "scenario": "kubernetes_e2e",
-    "sigOwners": [
-      "sig-testing"
-    ]
-  },
-  "ci-kubernetes-kubemark-100-gce": {
-    "args": [
-      "--cluster=kubemark-100",
-      "--env-file=jobs/platform/gce.env",
-      "--env-file=jobs/env/ci-kubernetes-kubemark-100-gce.env",
-      "--extract=ci/latest",
-      "--gcp-node-image=gci",
-      "--gcp-project=k8s-jenkins-kubemark",
-      "--gcp-zone=us-central1-f",
-      "--kubemark",
-      "--kubemark-nodes=100",
-      "--provider=gce",
-      "--test=false",
-      "--test_args=--ginkgo.focus=\\[Feature:Performance\\] --gather-resource-usage=true --gather-metrics-at-teardown=true --output-print-type=json",
-      "--timeout=240m"
-    ],
-    "scenario": "kubernetes_e2e",
-    "sigOwners": [
-      "sig-scalability"
-    ]
-  },
-  "ci-kubernetes-kubemark-5-gce": {
-    "args": [
-      "--cluster=kubemark-5",
-      "--env-file=jobs/platform/gce.env",
-      "--env-file=jobs/env/ci-kubernetes-kubemark-5-gce.env",
-      "--extract=ci/latest",
-      "--gcp-node-image=gci",
-      "--gcp-project=k8s-jenkins-kubemark",
-      "--gcp-zone=us-central1-f",
-      "--kubemark",
-      "--kubemark-nodes=5",
-      "--provider=gce",
-      "--test=false",
-      "--test_args=--ginkgo.focus=\\[Feature:Empty\\] --gather-resource-usage=true --gather-metrics-at-teardown=true --output-print-type=json",
-      "--timeout=60m"
-    ],
-    "scenario": "kubernetes_e2e",
-    "sigOwners": [
-      "sig-scalability"
-    ]
-  },
-  "ci-kubernetes-kubemark-5-gce-last-release": {
-    "args": [
-      "--cluster=kubemark-latest",
-      "--env-file=jobs/platform/gce.env",
-      "--env-file=jobs/env/ci-kubernetes-kubemark-5-gce.env",
-      "--extract=ci/latest-1.9",
-      "--gcp-project=k8s-jenkins-kubemark",
-      "--gcp-zone=us-central1-f",
-      "--kubemark",
-      "--kubemark-nodes=5",
-      "--provider=gce",
-      "--test=false",
-      "--test_args=--ginkgo.focus=\\[Feature:Empty\\] --gather-resource-usage=true --gather-metrics-at-teardown=true --output-print-type=json",
-      "--timeout=60m"
-    ],
-    "scenario": "kubernetes_e2e",
-    "sigOwners": [
-      "sig-scalability"
-    ]
-  },
-  "ci-kubernetes-kubemark-5-prow-canary": {
-    "args": [
-      "--cluster=prow-kubemark-canary",
-      "--env-file=jobs/platform/gce.env",
-      "--env-file=jobs/env/ci-kubernetes-kubemark-5-gce.env",
-      "--extract=ci/latest",
-      "--extract-source",
-      "--gcp-node-image=gci",
-      "--gcp-project=k8s-jenkins-kubemark",
-      "--gcp-zone=us-central1-f",
-      "--kubemark",
-      "--kubemark-nodes=5",
-      "--provider=gce",
-      "--test=false",
-      "--test_args=--ginkgo.focus=\\[Feature:Empty\\] --gather-resource-usage=true --gather-metrics-at-teardown=true --output-print-type=json",
-      "--timeout=60m"
-    ],
-    "scenario": "kubernetes_e2e",
-    "sigOwners": [
-      "sig-testing"
-    ]
-  },
-  "ci-kubernetes-kubemark-500-gce": {
-    "args": [
-      "--cluster=kubemark-500",
-      "--env-file=jobs/platform/gce.env",
-      "--env-file=jobs/env/ci-kubernetes-kubemark-500-gce.env",
-      "--extract=ci/latest",
-      "--gcp-node-image=gci",
-      "--gcp-project=k8s-jenkins-blocking-kubemark",
-      "--gcp-zone=us-central1-f",
-      "--kubemark",
-      "--kubemark-nodes=500",
-      "--provider=gce",
-      "--test=false",
-      "--test_args=--ginkgo.focus=\\[Feature:Performance\\] --gather-resource-usage=true --gather-metrics-at-teardown=true --output-print-type=json",
-      "--timeout=70m"
-    ],
-    "scenario": "kubernetes_e2e",
-    "sigOwners": [
-      "sig-scalability"
-    ]
-  },
-  "ci-kubernetes-kubemark-gce-scale": {
-    "args": [
-      "--cluster=kubemark-5000",
-      "--env-file=jobs/platform/gce.env",
-      "--env-file=jobs/env/ci-kubernetes-kubemark-gce-scale.env",
-      "--extract=ci/latest",
-      "--gcp-node-image=gci",
-      "--gcp-project=kubemark-scalability-testing",
-      "--gcp-zone=us-east1-b",
-      "--kubemark",
-      "--kubemark-nodes=5000",
-      "--provider=gce",
-      "--test=false",
-      "--test_args=--ginkgo.focus=\\[Feature:Performance\\] --gather-resource-usage=true --gather-metrics-at-teardown=true --output-print-type=json",
-      "--timeout=1080m",
-      "--use-logexporter"
-    ],
-    "scenario": "kubernetes_e2e",
-    "sigOwners": [
-      "sig-scalability"
-    ]
-  },
-  "ci-kubernetes-kubemark-high-density-100-gce": {
-    "args": [
-      "--cluster=kubemark-100pods",
-      "--env-file=jobs/platform/gce.env",
-      "--env-file=jobs/env/ci-kubernetes-kubemark-high-density-100-gce.env",
-      "--extract=ci/latest",
-      "--gcp-node-image=gci",
-      "--gcp-project=k8s-jenkins-kubemark",
-      "--gcp-zone=us-central1-f",
-      "--kubemark",
-      "--kubemark-master-size=n1-standard-32",
-      "--kubemark-nodes=600",
-      "--provider=gce",
-      "--test=false",
-      "--test_args=--ginkgo.focus=\\[Feature:HighDensityPerformance\\] --gather-resource-usage=true --gather-metrics-at-teardown=true --output-print-type=json",
-      "--timeout=280m"
-    ],
-    "scenario": "kubernetes_e2e",
-    "sigOwners": [
-      "sig-scalability"
-    ]
-  },
-  "ci-kubernetes-node-kubelet": {
-    "args": [
-      "--deployment=node",
-      "--gcp-project=k8s-jkns-ci-node-e2e",
-      "--gcp-zone=us-central1-f",
-      "--node-args=--image-config-file=/workspace/test-infra/jobs/e2e_node/image-config.yaml",
-      "--node-test-args=--kubelet-flags=\"--cgroups-per-qos=true --cgroup-root=/\"",
-      "--node-tests=true",
-      "--provider=gce",
-      "--test_args=--nodes=8 --skip=\"\\[Flaky\\]|\\[Serial\\]\"",
-      "--timeout=65m"
-    ],
-    "scenario": "kubernetes_e2e",
-    "sigOwners": [
-      "sig-node"
-    ]
-  },
-  "ci-kubernetes-node-kubelet-benchmark": {
-    "args": [
-      "--deployment=node",
-      "--gcp-project=k8s-jkns-ci-node-e2e",
-      "--gcp-zone=us-central1-f",
-      "--node-args=--image-config-file=/workspace/test-infra/jobs/e2e_node/benchmark-config.yaml",
-      "--node-test-args=--feature-gates=DynamicKubeletConfig=true --kubelet-flags=\"--cgroups-per-qos=true --cgroup-root=/\"",
-      "--node-tests=true",
-      "--provider=gce",
-      "--test_args=--nodes=1 --skip=\"\\[Flaky\\]\"",
-      "--timeout=65m"
-    ],
-    "scenario": "kubernetes_e2e",
-    "sigOwners": [
-      "sig-node"
-    ]
-  },
-  "ci-kubernetes-node-kubelet-beta": {
-    "args": [
-      "--deployment=node",
-      "--gcp-project=k8s-jkns-ci-node-e2e",
-      "--gcp-zone=us-central1-f",
-      "--node-args=--image-config-file=/workspace/test-infra/jobs/e2e_node/image-config.yaml",
-      "--node-test-args=--kubelet-flags=\"--cgroups-per-qos=true --cgroup-root=/\"",
-      "--node-tests=true",
-      "--provider=gce",
-      "--test_args=--nodes=8 --skip=\"\\[Flaky\\]|\\[Serial\\]\"",
-      "--timeout=65m"
-    ],
-    "scenario": "kubernetes_e2e",
-    "sigOwners": [
-      "sig-node"
-    ]
-  },
-  "ci-kubernetes-node-kubelet-conformance": {
-    "args": [
-      "--deployment=node",
-      "--gcp-project=k8s-jkns-ci-node-e2e",
-      "--gcp-zone=us-central1-f",
-      "--node-args=--image-config-file=/workspace/test-infra/jobs/e2e_node/benchmark-config.yaml --test-suite=conformance",
-      "--node-test-args=--feature-gates=DynamicKubeletConfig=true --kubelet-flags=\"--cgroups-per-qos=true --cgroup-root=/\"",
-      "--node-tests=true",
-      "--provider=gce",
-      "--test_args=--nodes=1 --skip=\"\\[Flaky\\]\"",
-      "--timeout=65m"
-    ],
-    "scenario": "kubernetes_e2e",
-    "sigOwners": [
-      "sig-node"
-    ]
-  },
-  "ci-kubernetes-node-kubelet-flaky": {
-    "args": [
-      "--deployment=node",
-      "--gcp-project=k8s-jkns-ci-node-e2e",
-      "--gcp-zone=us-central1-f",
-      "--node-args=--image-config-file=/workspace/test-infra/jobs/e2e_node/image-config.yaml",
-      "--node-test-args=--feature-gates=DynamicKubeletConfig=true,LocalStorageCapacityIsolation=true,PodPriority=true --kubelet-flags=\"--cgroups-per-qos=true --cgroup-root=/\"",
-      "--node-tests=true",
-      "--provider=gce",
-      "--test_args=--nodes=1 --focus=\"\\[Flaky\\]\"",
-      "--timeout=120m"
-    ],
-    "scenario": "kubernetes_e2e",
-    "sigOwners": [
-      "sig-node"
-    ]
-  },
-  "ci-kubernetes-node-kubelet-non-cri-1-6": {
-    "args": [
-      "--deployment=node",
-      "--gcp-project=k8s-jkns-ci-node-e2e",
-      "--gcp-zone=us-central1-f",
-      "--node-args=--image-config-file=/workspace/test-infra/jobs/e2e_node/non-cri-image-config.yaml.yaml",
-      "--node-test-args=--kubelet-flags=\"--enable-cri=false\"",
-      "--node-tests=true",
-      "--provider=gce",
-      "--test_args=--nodes=8 --skip=\"\\[Flaky\\]|\\[Serial\\]\"",
-      "--timeout=65m"
-    ],
-    "scenario": "kubernetes_e2e",
-    "sigOwners": [
-      "sig-node"
-    ]
-  },
-  "ci-kubernetes-node-kubelet-serial": {
-    "args": [
-      "--deployment=node",
-      "--gcp-project=k8s-jkns-ci-node-e2e",
-      "--gcp-zone=us-west1-b",
-      "--node-args=--image-config-file=/workspace/test-infra/jobs/e2e_node/image-config-serial.yaml",
-      "--node-test-args=--feature-gates=DynamicKubeletConfig=true --kubelet-flags=\"--cgroups-per-qos=true --cgroup-root=/\"",
-      "--node-tests=true",
-      "--provider=gce",
-      "--test_args=--nodes=1 --focus=\"\\[Serial\\]\" --skip=\"\\[Flaky\\]|\\[Benchmark\\]\"",
-      "--timeout=180m"
-    ],
-    "scenario": "kubernetes_e2e",
-    "sigOwners": [
-      "sig-node"
-    ]
-  },
-  "ci-kubernetes-node-kubelet-serial-cpu-manager": {
-    "args": [
-      "--deployment=node",
-      "--gcp-project=k8s-jkns-ci-node-e2e",
-      "--gcp-zone=us-west1-b",
-      "--node-args=--image-config-file=/workspace/test-infra/jobs/e2e_node/image-config-serial-cpu-manager.yaml",
-      "--node-test-args=--feature-gates=DynamicKubeletConfig=true --kubelet-flags=\"--cgroups-per-qos=true --cgroup-root=/\"",
-      "--node-tests=true",
-      "--provider=gce",
-      "--test_args=--nodes=1 --focus=\"\\[Feature:CPUManager\\]\"",
-      "--timeout=180m"
-    ],
-    "scenario": "kubernetes_e2e",
-    "sigOwners": [
-      "sig-node"
-    ]
-  },
-  "ci-kubernetes-node-kubelet-stable1": {
-    "args": [
-      "--deployment=node",
-      "--gcp-project=k8s-jkns-ci-node-e2e",
-      "--gcp-zone=us-central1-f",
-      "--node-args=--image-config-file=/workspace/test-infra/jobs/e2e_node/image-config.yaml",
-      "--node-test-args=--kubelet-flags=\"--cgroups-per-qos=true --cgroup-root=/\"",
-      "--node-tests=true",
-      "--provider=gce",
-      "--test_args=--nodes=8 --skip=\"\\[Flaky\\]|\\[Serial\\]\"",
-      "--timeout=65m"
-    ],
-    "scenario": "kubernetes_e2e",
-    "sigOwners": [
-      "sig-node"
-    ]
-  },
-  "ci-kubernetes-node-kubelet-stable2": {
-    "args": [
-      "--deployment=node",
-      "--gcp-project=k8s-jkns-ci-node-e2e",
-      "--gcp-zone=us-central1-f",
-      "--node-args=--image-config-file=/workspace/test-infra/jobs/e2e_node/image-config-1-7.yaml",
-      "--node-test-args=--kubelet-flags=\"--cgroups-per-qos=true --cgroup-root=/\"",
-      "--node-tests=true",
-      "--provider=gce",
-      "--test_args=--nodes=8 --skip=\"\\[Flaky\\]|\\[Serial\\]\"",
-      "--timeout=65m"
-    ],
-    "scenario": "kubernetes_e2e",
-    "sigOwners": [
-      "sig-node"
-    ]
-  },
-  "ci-kubernetes-node-kubelet-stable3": {
-    "args": [
-      "--deployment=node",
-      "--gcp-project=k8s-jkns-ci-node-e2e",
-      "--gcp-zone=us-central1-f",
-      "--node-args=--image-config-file=/workspace/test-infra/jobs/e2e_node/image-config-1-6.yaml",
-      "--node-test-args=--kubelet-flags=\"--cgroups-per-qos=true --cgroup-root=/\"",
-      "--node-tests=true",
-      "--provider=gce",
-      "--test_args=--nodes=8 --skip=\"\\[Flaky\\]|\\[Serial\\]\"",
-      "--timeout=65m"
-    ],
-    "scenario": "kubernetes_e2e",
-    "sigOwners": [
-      "sig-node"
-    ]
-  },
-  "ci-kubernetes-soak-cos-docker-validation": {
-    "args": [
-      "--down=false",
-      "--env=DOCKER_TEST_LOG_LEVEL=--log-level=warn",
-      "--env-file=jobs/platform/gce.env",
-      "--extract=gci/gci-next-canary",
-      "--gcp-master-image=gci",
-      "--gcp-node-image=gci",
-      "--gcp-project=cos-docker-validation-soak",
-      "--gcp-zone=us-central1-f",
-      "--provider=gce",
-      "--save=gs://kubernetes-jenkins/soak/ci-kubernetes-soak-cos-docker-validation",
-      "--soak",
-      "--test_args=--ginkgo.skip=\\[Disruptive\\]|\\[Flaky\\]|\\[Feature:.+\\] --clean-start=true --minStartupPods=8",
-      "--timeout=600m",
-      "--up=false"
-    ],
-    "scenario": "kubernetes_e2e",
-    "sigOwners": [
-      "sig-node"
-    ]
-  },
-  "ci-kubernetes-soak-gce-1-6": {
-    "args": [
-      "--down=false",
-      "--env=DOCKER_TEST_LOG_LEVEL=--log-level=warn",
-      "--env-file=jobs/platform/gce.env",
-      "--extract=ci/latest-1.6",
-      "--gcp-node-image=debian",
-      "--gcp-project=k8s-jkns-gce-soak-1-6",
-      "--gcp-zone=us-central1-f",
-      "--provider=gce",
-      "--save=gs://kubernetes-jenkins/soak/ci-kubernetes-soak-gce-1.6",
-      "--soak",
-      "--test_args=--ginkgo.skip=\\[Disruptive\\]|\\[Flaky\\]|\\[Feature:.+\\] --clean-start=true --minStartupPods=8",
-      "--timeout=600m",
-      "--up=false"
-    ],
-    "scenario": "kubernetes_e2e",
-    "sigOwners": [
-      "sig-gcp"
-    ]
-  },
-  "ci-kubernetes-soak-gce-1-7": {
-    "args": [
-      "--down=false",
-      "--env=DOCKER_TEST_LOG_LEVEL=--log-level=warn",
-      "--env-file=jobs/platform/gce.env",
-      "--extract=ci/latest-1.7",
-      "--gcp-node-image=debian",
-      "--gcp-project=k8s-jkns-gce-soak-1-3",
-      "--gcp-zone=us-central1-f",
-      "--provider=gce",
-      "--save=gs://kubernetes-jenkins/soak/ci-kubernetes-soak-gce-1-7",
-      "--soak",
-      "--test_args=--ginkgo.skip=\\[Disruptive\\]|\\[Flaky\\]|\\[Feature:.+\\] --clean-start=true --minStartupPods=8",
-      "--timeout=600m",
-      "--up=false"
-    ],
-    "scenario": "kubernetes_e2e",
-    "sigOwners": [
-      "sig-gcp"
-    ]
-  },
-  "ci-kubernetes-soak-gce-gci": {
-    "args": [
-      "--down=false",
-      "--env=DOCKER_TEST_LOG_LEVEL=--log-level=warn",
-      "--env-file=jobs/platform/gce.env",
-      "--extract=ci/latest",
-      "--gcp-master-image=gci",
-      "--gcp-node-image=gci",
-      "--gcp-project=k8s-jkns-gce-gci-soak",
-      "--gcp-zone=us-central1-f",
-      "--provider=gce",
-      "--save=gs://kubernetes-jenkins/soak/ci-kubernetes-soak-gce-gci",
-      "--soak",
-      "--test_args=--ginkgo.skip=\\[Disruptive\\]|\\[Flaky\\]|\\[Feature:.+\\] --clean-start=true --minStartupPods=8",
-      "--timeout=600m",
-      "--up=false"
-    ],
-    "scenario": "kubernetes_e2e",
-    "sigOwners": [
-      "sig-gcp"
-    ]
-  },
-  "ci-kubernetes-soak-gci-gce-stable1": {
-    "args": [
-      "--down=false",
-      "--env=DOCKER_TEST_LOG_LEVEL=--log-level=warn",
-      "--env=ENABLE_POD_SECURITY_POLICY=true",
-      "--env-file=jobs/platform/gce.env",
-      "--extract=ci/k8s-stable1",
-      "--gcp-node-image=gci",
-      "--gcp-project=k8s-jkns-gci-gce-soak-1-4",
-      "--gcp-zone=us-central1-f",
-      "--provider=gce",
-      "--save=gs://kubernetes-jenkins/soak/ci-kubernetes-soak-gci-gce-stable1",
-      "--soak",
-      "--test_args=--ginkgo.skip=\\[Disruptive\\]|\\[Flaky\\]|\\[Feature:.+\\] --clean-start=true --minStartupPods=8",
-      "--timeout=600m",
-      "--up=false"
-    ],
-    "scenario": "kubernetes_e2e",
-    "sigOwners": [
-      "sig-gcp"
-    ]
-  },
-  "ci-kubernetes-soak-gci-gce-stable2": {
-    "args": [
-      "--down=false",
-      "--env=DOCKER_TEST_LOG_LEVEL=--log-level=warn",
-      "--env-file=jobs/platform/gce.env",
-      "--extract=ci/k8s-stable2",
-      "--gcp-node-image=gci",
-      "--gcp-project=k8s-jkns-gci-gce-soak-1-7",
-      "--gcp-zone=us-central1-f",
-      "--provider=gce",
-      "--save=gs://kubernetes-jenkins/soak/ci-kubernetes-soak-gci-gce-stable2",
-      "--soak",
-      "--test_args=--ginkgo.skip=\\[Disruptive\\]|\\[Flaky\\]|\\[Feature:.+\\] --clean-start=true --minStartupPods=8",
-      "--timeout=600m",
-      "--up=false"
-    ],
-    "scenario": "kubernetes_e2e",
-    "sigOwners": [
-      "sig-gcp"
-    ]
-  },
-  "ci-kubernetes-soak-gci-gce-stable3": {
-    "args": [
-      "--down=false",
-      "--env=DOCKER_TEST_LOG_LEVEL=--log-level=warn",
-      "--env-file=jobs/platform/gce.env",
-      "--extract=ci/k8s-stable3",
-      "--gcp-node-image=gci",
-      "--gcp-project=k8s-jkns-gci-gce-soak-1-6",
-      "--gcp-zone=us-central1-f",
-      "--provider=gce",
-      "--save=gs://kubernetes-jenkins/soak/ci-kubernetes-soak-gci-gce-stable3",
-      "--soak",
-      "--test_args=--ginkgo.skip=\\[Disruptive\\]|\\[Flaky\\]|\\[Feature:.+\\] --clean-start=true --minStartupPods=8",
-      "--timeout=600m",
-      "--up=false"
-    ],
-    "scenario": "kubernetes_e2e",
-    "sigOwners": [
-      "sig-gcp"
-    ]
-  },
-  "ci-kubernetes-soak-gke-gci": {
-    "args": [
-      "--check-version-skew=false",
-      "--deployment=gke",
-      "--down=false",
-      "--extract=ci/latest",
-      "--gcp-cloud-sdk=gs://cloud-sdk-testing/ci/staging",
-      "--gcp-node-image=gci",
-      "--gcp-project=k8s-jkns-gke-gci-soak",
-      "--gcp-zone=us-central1-f",
-      "--gke-environment=test",
-      "--provider=gke",
-      "--save=gs://kubernetes-jenkins/soak/ci-kubernetes-soak-gke-gci",
-      "--soak",
-      "--test_args=--ginkgo.skip=\\[Disruptive\\]|\\[Flaky\\]|\\[Feature:.+\\] --clean-start=true --minStartupPods=8",
-      "--timeout=600m",
-      "--up=false"
-    ],
-    "scenario": "kubernetes_e2e",
-    "sigOwners": [
-      "sig-gcp"
-    ]
-  },
-  "ci-kubernetes-test-go": {
-    "args": [
-      "--branch=master",
-      "--force"
-    ],
-    "scenario": "kubernetes_verify",
-    "sigOwners": [
-      "sig-testing"
-    ]
-  },
-  "ci-kubernetes-test-go-release-1.6": {
-    "args": [
-      "--branch=release-1.6",
-      "--force"
-    ],
-    "scenario": "kubernetes_verify",
-    "sigOwners": [
-      "sig-testing"
-    ]
-  },
-  "ci-kubernetes-test-go-release-1.7": {
-    "args": [
-      "--branch=release-1.7",
-      "--force"
-    ],
-    "scenario": "kubernetes_verify",
-    "sigOwners": [
-      "sig-testing"
-    ]
-  },
-  "ci-kubernetes-test-go-release-1.8": {
-    "args": [
-      "--branch=release-1.8",
-      "--force"
-    ],
-    "scenario": "kubernetes_verify",
-    "sigOwners": [
-      "sig-testing"
-    ]
-  },
-  "ci-kubernetes-test-go-release-1.9": {
-    "args": [
-      "--branch=release-1.9",
-      "--force"
-    ],
-    "scenario": "kubernetes_verify",
-    "sigOwners": [
-      "sig-testing"
-    ]
-  },
-  "ci-kubernetes-verify-master": {
-    "args": [
-      "--branch=master",
-      "--force",
-      "--script=./hack/jenkins/verify-dockerized.sh"
-    ],
-    "scenario": "kubernetes_verify",
-    "sigOwners": [
-      "sig-testing"
-    ]
-  },
-  "ci-kubernetes-verify-release-1.6": {
-    "args": [
-      "--branch=release-1.6",
-      "--force",
-      "--script=./hack/jenkins/verify-dockerized.sh"
-    ],
-    "scenario": "kubernetes_verify",
-    "sigOwners": [
-      "sig-testing"
-    ]
-  },
-  "ci-kubernetes-verify-release-1.7": {
-    "args": [
-      "--branch=release-1.7",
-      "--force",
-      "--script=./hack/jenkins/verify-dockerized.sh"
-    ],
-    "scenario": "kubernetes_verify",
-    "sigOwners": [
-      "sig-testing"
-    ]
-  },
-  "ci-kubernetes-verify-release-1.8": {
-    "args": [
-      "--branch=release-1.8",
-      "--force",
-      "--script=./hack/jenkins/verify-dockerized.sh"
-    ],
-    "scenario": "kubernetes_verify",
-    "sigOwners": [
-      "sig-testing"
-    ]
-  },
-  "ci-kubernetes-verify-release-1.9": {
-    "args": [
-      "--branch=release-1.9",
-      "--force",
-      "--script=./hack/jenkins/verify-dockerized.sh"
-    ],
-    "scenario": "kubernetes_verify",
-    "sigOwners": [
-      "sig-testing"
-    ]
-  },
-  "ci-perf-tests-e2e-gce-clusterloader": {
-    "args": [
-      "--check-leaked-resources",
-      "--env-file=jobs/platform/gce.env",
-      "--extract=ci/latest",
-      "--gcp-node-image=gci",
-      "--gcp-project=k8s-jkns-clusterloader",
-      "--gcp-zone=us-central1-f",
-      "--perf-tests",
-      "--provider=gce",
-      "--test=false",
-      "--timeout=60m"
-    ],
-    "scenario": "kubernetes_e2e",
-    "sigOwners": [
-      "sig-scalability"
-    ]
-  },
-  "ci-perf-tests-kubemark-100-benchmark": {
-    "args": [
-      "./benchmark/runner.sh"
-=======
-      "make",
-      "verify"
->>>>>>> 8cb76863
-    ],
-    "scenario": "execute",
-    "sigOwners": [
-      "UNKNOWN"
-    ]
-  },
-<<<<<<< HEAD
-  "cluster-registry-nightly": {
-    "args": [
-      "./hack/release.sh"
-    ],
-    "scenario": "execute",
-    "sigOwners": [
-      "sig-multicluster"
-    ]
-  },
-  "fake-branch": {
-=======
+      "make",
+      "verify"
+    ],
+    "scenario": "execute",
+    "sigOwners": [
+      "UNKNOWN"
+    ]
+  },
   "puppet-module-calico-quick-verify": {
->>>>>>> 8cb76863
     "args": [
       "make",
       "verify"
@@ -10559,270 +86,10 @@
     ],
     "scenario": "execute",
     "sigOwners": [
-<<<<<<< HEAD
-      "sig-testing"
-    ]
-  },
-  "periodic-kubernetes-bazel-build-1-6": {
-    "args": [
-      "--build=//cmd/... //pkg/... //federation/... //plugin/... //third_party/... //examples/... //test/...",
-      "--release=//build/release-tars"
-    ],
-    "scenario": "kubernetes_bazel",
-    "sigOwners": [
-      "sig-testing"
-    ]
-  },
-  "periodic-kubernetes-bazel-build-1-7": {
-    "args": [
-      "--build=//cmd/... //pkg/... //federation/... //plugin/... //third_party/... //examples/... //test/... //vendor/k8s.io/...",
-      "--release=//build/release-tars"
-    ],
-    "scenario": "kubernetes_bazel",
-    "sigOwners": [
-      "sig-testing"
-    ]
-  },
-  "periodic-kubernetes-bazel-build-1-8": {
-    "args": [
-      "--build=//cmd/... //pkg/... //federation/... //plugin/... //third_party/... //examples/... //test/... //vendor/k8s.io/...",
-      "--release=//build/release-tars"
-    ],
-    "scenario": "kubernetes_bazel",
-    "sigOwners": [
-      "sig-testing"
-    ]
-  },
-  "periodic-kubernetes-bazel-build-1-9": {
-    "_comment": "NOTE: args for this are in prow/config.yaml after the `--` !",
-    "args": [],
-    "scenario": "kubernetes_bazel",
-    "sigOwners": [
-      "sig-testing"
-    ]
-  },
-  "periodic-kubernetes-bazel-test-1-6": {
-    "args": [
-      "--test=//cmd/... //pkg/... //federation/... //plugin/... //third_party/... //hack/... //hack:verify-all",
-      "--test-args=--flaky_test_attempts=3"
-    ],
-    "scenario": "kubernetes_bazel",
-    "sigOwners": [
-      "sig-testing"
-    ]
-  },
-  "periodic-kubernetes-bazel-test-1-7": {
-    "args": [
-      "--test=//cmd/... //pkg/... //federation/... //plugin/... //third_party/... //hack/... //hack:verify-all //vendor/k8s.io/...",
-      "--test-args=--test_tag_filters=-integration",
-      "--test-args=--flaky_test_attempts=3"
-    ],
-    "scenario": "kubernetes_bazel",
-    "sigOwners": [
-      "sig-testing"
-    ]
-  },
-  "periodic-kubernetes-bazel-test-1-8": {
-    "args": [
-      "--test=//cmd/... //pkg/... //federation/... //plugin/... //third_party/... //hack/... //hack:verify-all //vendor/k8s.io/...",
-      "--test-args=--test_tag_filters=-integration",
-      "--test-args=--flaky_test_attempts=3"
-    ],
-    "scenario": "kubernetes_bazel",
-    "sigOwners": [
-      "sig-testing"
-    ]
-  },
-  "periodic-kubernetes-bazel-test-1-9": {
-    "_comment": "NOTE: args for this are in prow/config.yaml after the `--` !",
-    "args": [],
-    "scenario": "kubernetes_bazel",
-    "sigOwners": [
-      "sig-testing"
-    ]
-  },
-  "periodic-kubernetes-e2e-debs-pushed": {
-    "args": [
-      "./tests/e2e/pinned_releases.sh"
-    ],
-    "scenario": "execute",
-    "sigOwners": [
-      "sig-cluster-lifecycle"
-    ]
-  },
-  "periodic-kubernetes-e2e-kubeadm-gce-1-6": {
-    "args": [
-      "--cluster=",
-      "--deployment=kubernetes-anywhere",
-      "--env-file=jobs/platform/gce.env",
-      "--extract=ci/latest-1.6",
-      "--gcp-zone=us-central1-f",
-      "--kubeadm=periodic",
-      "--kubernetes-anywhere-kubelet-ci-version=latest-1.6",
-      "--kubernetes-anywhere-kubernetes-version=latest-1.6",
-      "--provider=kubernetes-anywhere",
-      "--test_args=--ginkgo.focus=\\[Conformance\\] --minStartupPods=8",
-      "--timeout=300m"
-    ],
-    "scenario": "kubernetes_e2e",
-    "sigOwners": [
-      "sig-cluster-lifecycle"
-    ]
-  },
-  "periodic-kubernetes-e2e-kubeadm-gce-1-7": {
-    "args": [
-      "--cluster=",
-      "--deployment=kubernetes-anywhere",
-      "--env-file=jobs/platform/gce.env",
-      "--extract=ci/latest-1.7",
-      "--gcp-zone=us-central1-f",
-      "--kubeadm=periodic",
-      "--kubernetes-anywhere-kubelet-ci-version=latest-1.7",
-      "--kubernetes-anywhere-kubernetes-version=latest-1.7",
-      "--provider=kubernetes-anywhere",
-      "--test_args=--ginkgo.focus=\\[Conformance\\] --minStartupPods=8",
-      "--timeout=300m"
-    ],
-    "scenario": "kubernetes_e2e",
-    "sigOwners": [
-      "sig-cluster-lifecycle"
-    ]
-  },
-  "periodic-kubernetes-e2e-kubeadm-gce-1-8": {
-    "args": [
-      "--cluster=",
-      "--deployment=kubernetes-anywhere",
-      "--env-file=jobs/platform/gce.env",
-      "--extract=ci/latest-1.8",
-      "--gcp-zone=us-central1-f",
-      "--kubeadm=periodic",
-      "--kubernetes-anywhere-kubelet-ci-version=latest-1.8",
-      "--kubernetes-anywhere-kubernetes-version=latest-1.8",
-      "--provider=kubernetes-anywhere",
-      "--test_args=--ginkgo.focus=\\[Conformance\\]|\\[Feature:BootstrapTokens\\]|\\[Feature:NodeAuthorizer\\] --minStartupPods=8",
-      "--timeout=300m"
-    ],
-    "scenario": "kubernetes_e2e",
-    "sigOwners": [
-      "sig-cluster-lifecycle"
-    ]
-  },
-  "periodic-kubernetes-e2e-kubeadm-gce-1-9": {
-    "args": [
-      "--cluster=",
-      "--deployment=kubernetes-anywhere",
-      "--env-file=jobs/platform/gce.env",
-      "--extract=ci/latest-1.9",
-      "--gcp-zone=us-central1-f",
-      "--kubeadm=ci",
-      "--kubernetes-anywhere-kubelet-ci-version=latest-1.9",
-      "--kubernetes-anywhere-kubernetes-version=latest-1.9",
-      "--provider=kubernetes-anywhere",
-      "--test_args=--ginkgo.focus=\\[Conformance\\]|\\[Feature:BootstrapTokens\\]|\\[Feature:NodeAuthorizer\\] --minStartupPods=8",
-      "--timeout=300m"
-    ],
-    "scenario": "kubernetes_e2e",
-    "sigOwners": [
-      "sig-cluster-lifecycle"
-    ]
-  },
-  "periodic-kubernetes-e2e-kubeadm-gce-selfhosting": {
-    "args": [
-      "--cluster=",
-      "--deployment=kubernetes-anywhere",
-      "--env-file=jobs/platform/gce.env",
-      "--extract=ci/latest",
-      "--gcp-zone=us-central1-f",
-      "--kubeadm=ci",
-      "--kubernetes-anywhere-dump-cluster-logs=true",
-      "--kubernetes-anywhere-kubeadm-feature-gates=SelfHosting=true",
-      "--kubernetes-anywhere-kubelet-ci-version=latest",
-      "--kubernetes-anywhere-kubernetes-version=ci/latest",
-      "--provider=kubernetes-anywhere",
-      "--test_args=--ginkgo.focus=\\[Conformance\\]|\\[Feature:BootstrapTokens\\]|\\[Feature:NodeAuthorizer\\] --minStartupPods=8",
-      "--timeout=300m"
-    ],
-    "scenario": "kubernetes_e2e",
-    "sigOwners": [
-      "sig-cluster-lifecycle"
-    ]
-  },
-  "periodic-kubernetes-e2e-kubeadm-gce-upgrade-1-6-1-7": {
-    "args": [
-      "--cluster=",
-      "--deployment=kubernetes-anywhere",
-      "--env-file=jobs/platform/gce.env",
-      "--extract=ci/latest-1.7",
-      "--extract=ci/latest-1.6",
-      "--gcp-zone=us-central1-f",
-      "--kubeadm=periodic",
-      "--kubernetes-anywhere-kubelet-ci-version=latest-1.6",
-      "--kubernetes-anywhere-kubernetes-version=latest-1.6",
-      "--kubernetes-anywhere-upgrade-method=init",
-      "--provider=kubernetes-anywhere",
-      "--skew",
-      "--test_args=--ginkgo.focus=\\[Conformance\\] --minStartupPods=8",
-      "--timeout=300m",
-      "--upgrade_args=--ginkgo.focus=\\[Feature:MasterUpgrade\\] --upgrade-target=ci/latest-1.7"
-    ],
-    "scenario": "kubernetes_e2e",
-    "sigOwners": [
-      "sig-cluster-lifecycle"
-    ]
-  },
-  "periodic-kubernetes-e2e-kubeadm-gce-upgrade-1-7-1-8": {
-    "args": [
-      "--cluster=",
-      "--deployment=kubernetes-anywhere",
-      "--env-file=jobs/platform/gce.env",
-      "--extract=release/latest-1.8",
-      "--extract=ci/latest-1.7",
-      "--gcp-zone=us-central1-f",
-      "--kubeadm=periodic",
-      "--kubernetes-anywhere-kubelet-ci-version=latest-1.7",
-      "--kubernetes-anywhere-kubernetes-version=latest-1.7",
-      "--kubernetes-anywhere-upgrade-method=upgrade",
-      "--provider=kubernetes-anywhere",
-      "--skew",
-      "--test_args=--ginkgo.focus=\\[Conformance\\]|\\[Feature:BootstrapTokens\\]|\\[Feature:NodeAuthorizer\\] --minStartupPods=8",
-      "--timeout=300m",
-      "--upgrade_args=--ginkgo.focus=\\[Feature:MasterUpgrade\\] --upgrade-target=release/latest-1.8"
-    ],
-    "scenario": "kubernetes_e2e",
-    "sigOwners": [
-      "sig-cluster-lifecycle"
-    ]
-  },
-  "periodic-kubernetes-e2e-kubeadm-gce-upgrade-1-8-1-9": {
-    "args": [
-      "--cluster=",
-      "--deployment=kubernetes-anywhere",
-      "--env-file=jobs/platform/gce.env",
-      "--extract=release/latest-1.9",
-      "--extract=ci/latest-1.8",
-      "--gcp-zone=us-central1-f",
-      "--kubeadm=periodic",
-      "--kubernetes-anywhere-kubelet-ci-version=latest-1.8",
-      "--kubernetes-anywhere-kubernetes-version=latest-1.8",
-      "--kubernetes-anywhere-upgrade-method=upgrade",
-      "--provider=kubernetes-anywhere",
-      "--skew",
-      "--test_args=--ginkgo.focus=\\[Conformance\\]|\\[Feature:BootstrapTokens\\]|\\[Feature:NodeAuthorizer\\] --minStartupPods=8",
-      "--timeout=300m",
-      "--upgrade_args=--ginkgo.focus=\\[Feature:MasterUpgrade\\] --upgrade-target=release/latest-1.9"
-    ],
-    "scenario": "kubernetes_e2e",
-    "sigOwners": [
-      "sig-cluster-lifecycle"
-    ]
-  },
-  "pull-cadvisor-e2e": {
-=======
       "UNKNOWN"
     ]
   },
   "puppet-module-prometheus-quick-verify": {
->>>>>>> 8cb76863
     "args": [
       "make",
       "verify"
@@ -10844,42 +111,15 @@
   },
   "puppet-module-tarmak-acceptance-1-8-centos": {
     "args": [
-<<<<<<< HEAD
-      "--build=//examples/...",
-      "--test=//... -//vendor/... -//cmd/clusterregistry:push-clusterregistry-image -//pkg/client/..."
-=======
       "make",
       "acceptance-1-8-centos"
->>>>>>> 8cb76863
-    ],
-    "scenario": "execute",
-    "sigOwners": [
-      "UNKNOWN"
-    ]
-  },
-<<<<<<< HEAD
-  "pull-cluster-registry-verify-bazel": {
-    "args": [
-      "./hack/verify-bazel.sh"
-    ],
-    "scenario": "execute",
-    "sigOwners": [
-      "sig-multicluster"
-    ]
-  },
-  "pull-cluster-registry-verify-gensrc": {
-    "args": [
-      "./hack/verify-all-gensrc.sh"
-    ],
-    "scenario": "execute",
-    "sigOwners": [
-      "sig-multicluster"
-    ]
-  },
-  "pull-community-verify": {
-=======
+    ],
+    "scenario": "execute",
+    "sigOwners": [
+      "UNKNOWN"
+    ]
+  },
   "puppet-module-tarmak-acceptance-1-7-centos": {
->>>>>>> 8cb76863
     "args": [
       "make",
       "acceptance-1-7-centos"
@@ -10901,39 +141,10 @@
   },
   "puppet-module-tarmak-acceptance-1-5-centos": {
     "args": [
-<<<<<<< HEAD
-      "--deployment=node",
-      "--gcp-project=cri-c8d-pr-node-e2e",
-      "--gcp-zone=us-central1-f",
-      "--node-test-args=--container-runtime=remote --container-runtime-endpoint=/var/run/cri-containerd.sock --container-runtime-process-name=cri-containerd --container-runtime-pid-file= --kubelet-flags=\"--cgroups-per-qos=true --cgroup-root=/\" --extra-log=\"{\\\"name\\\": \\\"containerd.log\\\", \\\"journalctl\\\": [\\\"-u\\\", \\\"containerd\\\"]}\" --extra-log=\"{\\\"name\\\": \\\"cri-containerd.log\\\", \\\"journalctl\\\": [\\\"-u\\\", \\\"cri-containerd\\\"]}\"",
-      "--node-tests=true",
-      "--provider=gce",
-      "--test_args=--nodes=8 --skip=\"\\[Flaky\\]|\\[Slow\\]|\\[Serial\\]|querying\\s\\/stats\\/summary\" --flakeAttempts=2",
-      "--timeout=65m"
-    ],
-    "scenario": "kubernetes_e2e",
-    "sigOwners": [
-      "sig-node"
-    ]
-  },
-  "pull-cri-containerd-verify": {
-    "args": [
-      "./test/verify.sh"
-    ],
-    "scenario": "execute",
-    "sigOwners": [
-      "sig-node"
-    ]
-  },
-  "pull-federation-bazel-test": {
-    "args": [],
-    "scenario": "kubernetes_bazel",
-=======
       "make",
       "acceptance-1-5-centos"
     ],
     "scenario": "execute",
->>>>>>> 8cb76863
     "sigOwners": [
       "UNKNOWN"
     ]
@@ -10958,90 +169,7 @@
       "UNKNOWN"
     ]
   },
-<<<<<<< HEAD
-  "pull-heapster-e2e": {
-    "scenario": "kubernetes_heapster",
-    "sigOwners": [
-      "sig-instrumentation"
-    ]
-  },
-  "pull-heapster-e2e-prow": {
-    "args": [
-      "make",
-      "test-unit",
-      "test-integration"
-    ],
-    "scenario": "execute",
-    "sigOwners": [
-      "sig-instrumentation"
-    ]
-  },
-  "pull-ingress-gce-test": {
-    "args": [
-      "make",
-      "test"
-    ],
-    "scenario": "execute",
-    "sigOwners": [
-      "sig-network"
-    ]
-  },
-  "pull-kops-e2e-kubernetes-aws": {
-    "args": [
-      "--aws",
-      "--aws-cluster-domain=test-aws.k8s.io",
-      "--check-leaked-resources=false",
-      "--cluster=",
-      "--env-file=jobs/platform/kops_aws.env",
-      "--extract=ci/latest",
-      "--ginkgo-parallel",
-      "--kops-build",
-      "--mode=docker",
-      "--provider=aws",
-      "--test_args=--ginkgo.flakeAttempts=2 --ginkgo.skip=\\[Slow\\]|\\[Serial\\]|\\[Disruptive\\]|\\[Flaky\\]|\\[Feature:.+\\]|\\[HPA\\]|Dashboard|Services.*functioning.*NodePort",
-      "--timeout=55m"
-    ],
-    "scenario": "kubernetes_e2e",
-    "sigOwners": [
-      "sig-aws"
-    ]
-  },
-  "pull-kubernetes-bazel-build": {
-    "_comment": "NOTE: args for this are in prow/config.yaml after the `--` !",
-    "args": [],
-    "scenario": "kubernetes_bazel",
-    "sigOwners": [
-      "sig-testing"
-    ]
-  },
-  "pull-kubernetes-bazel-build-canary": {
-    "_comment": "NOTE: args for this are in prow/config.yaml after the `--` !",
-    "args": [],
-    "scenario": "kubernetes_bazel",
-    "sigOwners": [
-      "sig-testing"
-    ]
-  },
-  "pull-kubernetes-bazel-test": {
-    "_comment": "NOTE: args for this are in prow/config.yaml after the `--` !",
-    "args": [],
-    "scenario": "kubernetes_bazel",
-    "sigOwners": [
-      "sig-testing"
-    ]
-  },
-  "pull-kubernetes-bazel-test-canary": {
-    "_comment": "NOTE: args for this are in prow/config.yaml after the `--` !",
-    "args": [],
-    "scenario": "kubernetes_bazel",
-    "sigOwners": [
-      "sig-testing"
-    ]
-  },
-  "pull-kubernetes-cross": {
-=======
   "puppet-module-vault_client-acceptance-centos": {
->>>>>>> 8cb76863
     "args": [
       "make",
       "acceptance-centos"
@@ -11051,213 +179,13 @@
       "UNKNOWN"
     ]
   },
-<<<<<<< HEAD
-  "pull-kubernetes-cross-prow": {
-    "args": [
-      "--env=KUBE_RELEASE_RUN_TESTS=n",
-      "make",
-      "release"
-    ],
-    "scenario": "execute",
-    "sigOwners": [
-      "sig-testing"
-    ]
-  },
-  "pull-kubernetes-dns-test": {
-=======
   "puppet-module-vault_client-acceptance-ubuntu": {
->>>>>>> 8cb76863
     "args": [
       "make",
       "acceptance-ubuntu"
     ],
     "scenario": "execute",
     "sigOwners": [
-<<<<<<< HEAD
-      "sig-network"
-    ]
-  },
-  "pull-kubernetes-e2e-containerd-gce": {
-    "args": [
-      "--build=bazel",
-      "--cluster=",
-      "--env-file=jobs/platform/gce.env",
-      "--env-file=jobs/env/ci-cri-containerd-e2e-gce.env",
-      "--extract=local",
-      "--gcp-master-image=gci",
-      "--gcp-node-image=gci",
-      "--gcp-project=k8s-c8d-pr-e2e",
-      "--gcp-zone=us-central1-f",
-      "--ginkgo-parallel=30",
-      "--provider=gce",
-      "--runtime-config=batch/v2alpha1=true,admissionregistration.k8s.io/v1alpha1=true",
-      "--stage=gs://kubernetes-release-pull/ci/pull-kubernetes-e2e-containerd-gce",
-      "--test_args=--ginkgo.skip=\\[Slow\\]|\\[Serial\\]|\\[Disruptive\\]|\\[Flaky\\]|\\[Feature:.+\\] --minStartupPods=8",
-      "--timeout=65m"
-    ],
-    "scenario": "kubernetes_e2e",
-    "sigOwners": [
-      "sig-node"
-    ]
-  },
-  "pull-kubernetes-e2e-gce": {
-    "_comment1": "NOTE: THESE ARE THE JENKINS ARGS / COMMON ARGS (!)",
-    "_comment2": "PLEASE PUT ARGS THAT WILL WORK FOR 1.6 HERE",
-    "_comment3": "Args for 1.7+ should go in prow/config.yaml after the `--` !",
-    "args": [
-      "--build",
-      "--cluster=",
-      "--env-file=jobs/platform/gce.env",
-      "--env-file=jobs/env/pull-kubernetes-e2e.env",
-      "--env-file=jobs/env/pull-kubernetes-e2e-gce.env",
-      "--extract=local",
-      "--gcp-node-image=gci",
-      "--gcp-project=k8s-jkns-pr-gce-etcd3",
-      "--gcp-zone=us-central1-f",
-      "--ginkgo-parallel=30",
-      "--mode=docker",
-      "--provider=gce",
-      "--stage=gs://kubernetes-release-pull/ci/pull-kubernetes-e2e-gce",
-      "--test_args=--ginkgo.skip=\\[Slow\\]|\\[Serial\\]|\\[Disruptive\\]|\\[Flaky\\]|\\[Feature:.+\\] --minStartupPods=8",
-      "--timeout=65m"
-    ],
-    "scenario": "kubernetes_e2e",
-    "sigOwners": [
-      "sig-gcp"
-    ]
-  },
-  "pull-kubernetes-e2e-gce-device-plugin-gpu": {
-    "args": [
-      "--build=bazel",
-      "--cluster=",
-      "--env-file=jobs/platform/gce.env",
-      "--env-file=jobs/env/pull-kubernetes-e2e.env",
-      "--env-file=jobs/env/pull-kubernetes-e2e-gce-device-plugin-gpu.env",
-      "--extract=local",
-      "--gcp-node-image=gci",
-      "--gcp-project=k8s-jkns-pr-gce-gpus",
-      "--gcp-zone=us-west1-b",
-      "--ginkgo-parallel=30",
-      "--provider=gce",
-      "--stage=gs://kubernetes-release-pull/ci/pull-kubernetes-e2e-gce-device-plugin-gpu",
-      "--test_args=--ginkgo.focus=\\[Feature:GPUDevicePlugin\\] --minStartupPods=8",
-      "--timeout=60m"
-    ],
-    "scenario": "kubernetes_e2e",
-    "sigOwners": [
-      "sig-scheduling"
-    ]
-  },
-  "pull-kubernetes-e2e-gke-device-plugin-gpu": {
-    "args": [
-      "--build=bazel",
-      "--cluster=",
-      "--deployment=gke",
-      "--extract=local",
-      "--gcp-cloud-sdk=gs://cloud-sdk-testing/ci/staging",
-      "--gcp-node-image=gci",
-      "--gcp-project=k8s-gke-gpu-pr",
-      "--gcp-zone=us-west1-b",
-      "--ginkgo-parallel=30",
-      "--gke-create-command=alpha container clusters create --quiet --enable-kubernetes-alpha --accelerator=type=nvidia-tesla-k80,count=2",
-      "--gke-environment=test",
-      "--provider=gke",
-      "--stage=gs://kubernetes-release-dev/ci",
-      "--stage-suffix=pull-gke-device-plugin-gpu",
-      "--test_args=--ginkgo.focus=\\[Feature:GPUDevicePlugin\\] --minStartupPods=8",
-      "--timeout=60m"
-    ],
-    "scenario": "kubernetes_e2e",
-    "sigOwners": [
-      "sig-scheduling"
-    ]
-  },
-  "pull-kubernetes-e2e-gke-gci": {
-    "args": [
-      "--build",
-      "--cluster=",
-      "--deployment=gke",
-      "--extract=local",
-      "--gcp-cloud-sdk=gs://cloud-sdk-testing/ci/staging",
-      "--gcp-node-image=gci",
-      "--gcp-project=k8s-jkns-pr-gci-gke",
-      "--gcp-zone=us-central1-f",
-      "--ginkgo-parallel=30",
-      "--gke-environment=test",
-      "--gke-shape={\"default\":{\"Nodes\":4,\"MachineType\":\"n1-standard-2\"}}",
-      "--mode=docker",
-      "--provider=gke",
-      "--runtime-config=batch/v2alpha1=true,admissionregistration.k8s.io/v1alpha1=true",
-      "--stage=gs://kubernetes-release-dev/ci",
-      "--stage-suffix=pull-gke-gci",
-      "--test_args=--ginkgo.flakeAttempts=2 --ginkgo.skip=\\[Slow\\]|\\[Serial\\]|\\[Disruptive\\]|\\[Flaky\\]|\\[Feature:.+\\] --minStartupPods=8",
-      "--timeout=55m"
-    ],
-    "scenario": "kubernetes_e2e",
-    "sigOwners": [
-      "sig-gcp"
-    ]
-  },
-  "pull-kubernetes-e2e-kops-aws": {
-    "_comment1": "NOTE: THESE ARE THE JENKINS ARGS / COMMON ARGS (!)",
-    "_comment2": "PLEASE PUT ARGS THAT WILL WORK FOR 1.6 HERE",
-    "_comment3": "Args for 1.7+ should go in prow/config.yaml after the `--` !",
-    "args": [
-      "--aws",
-      "--aws-cluster-domain=test-aws.k8s.io",
-      "--build",
-      "--check-leaked-resources=false",
-      "--cluster=",
-      "--env-file=jobs/platform/kops_aws.env",
-      "--env-file=jobs/env/pull-kubernetes-e2e-kops-aws.env",
-      "--extract=local",
-      "--ginkgo-parallel",
-      "--mode=docker",
-      "--provider=aws",
-      "--stage=gs://kubernetes-release-pull/ci/pull-kubernetes-e2e-kops-aws",
-      "--test_args=--ginkgo.flakeAttempts=2 --ginkgo.skip=\\[Slow\\]|\\[Serial\\]|\\[Disruptive\\]|\\[Flaky\\]|\\[Feature:.+\\]|\\[HPA\\]|Dashboard|Services.*functioning.*NodePort",
-      "--timeout=55m"
-    ],
-    "scenario": "kubernetes_e2e",
-    "sigOwners": [
-      "sig-aws"
-    ]
-  },
-  "pull-kubernetes-e2e-kubeadm-gce": {
-    "args": [
-      "--cluster=",
-      "--deployment=kubernetes-anywhere",
-      "--env-file=jobs/platform/gce.env",
-      "--gcp-zone=us-central1-f",
-      "--ginkgo-parallel=30",
-      "--kubeadm=pull",
-      "--kubernetes-anywhere-dump-cluster-logs=true",
-      "--kubernetes-anywhere-kubernetes-version=ci/latest",
-      "--provider=kubernetes-anywhere",
-      "--test_args=--ginkgo.focus=\\[Conformance\\] --ginkgo.skip=\\[Slow\\]|\\[Serial\\]|\\[Disruptive\\]|\\[Flaky\\] --minStartupPods=8",
-      "--timeout=55m",
-      "--use-shared-build=bazel"
-    ],
-    "scenario": "kubernetes_e2e",
-    "sigOwners": [
-      "sig-cluster-lifecycle"
-    ]
-  },
-  "pull-kubernetes-e2e-kubeadm-gce-canary": {
-    "args": [
-      "--cluster=",
-      "--deployment=kubernetes-anywhere",
-      "--env-file=jobs/platform/gce.env",
-      "--gcp-zone=us-central1-f",
-      "--ginkgo-parallel=30",
-      "--kubeadm=pull",
-      "--kubernetes-anywhere-dump-cluster-logs=true",
-      "--kubernetes-anywhere-kubernetes-version=ci/latest",
-      "--provider=kubernetes-anywhere",
-      "--test_args=--ginkgo.focus=\\[Conformance\\] --ginkgo.skip=\\[Slow\\]|\\[Serial\\]|\\[Disruptive\\]|\\[Flaky\\] --minStartupPods=8",
-      "--timeout=55m",
-      "--use-shared-build=bazel"
-=======
       "UNKNOWN"
     ]
   },
@@ -11265,79 +193,16 @@
     "args": [
       "make",
       "all"
->>>>>>> 8cb76863
-    ],
-    "scenario": "kubernetes_e2e",
-    "sigOwners": [
-<<<<<<< HEAD
-      "sig-testing"
-    ]
-  },
-  "pull-kubernetes-kubemark-e2e-gce": {
-    "_comment1": "NOTE: THESE ARE THE JENKINS ARGS / COMMON ARGS (!)",
-    "_comment2": "PLEASE PUT ARGS THAT WILL WORK FOR 1.6 HERE",
-    "_comment3": "Args for 1.7+ should go in prow/config.yaml after the `--` !",
-    "args": [
-      "--build",
-      "--cluster=",
-      "--env-file=jobs/platform/gce.env",
-      "--env-file=jobs/env/pull-kubernetes-kubemark-e2e-gce.env",
-      "--extract=local",
-      "--gcp-node-image=gci",
-      "--gcp-project=k8s-jkns-pr-kubemark",
-      "--gcp-zone=us-central1-f",
-      "--kubemark",
-      "--kubemark-nodes=5",
-      "--mode=docker",
-      "--provider=gce",
-      "--stage=gs://kubernetes-release-pull/ci/pull-kubernetes-kubemark-e2e-gce",
-      "--test=false",
-      "--test_args=--ginkgo.focus=\\[Feature:Empty\\] --gather-resource-usage=true",
-      "--timeout=60m"
-    ],
-    "scenario": "kubernetes_e2e",
-    "sigOwners": [
-      "sig-scalability"
-    ]
-  },
-  "pull-kubernetes-kubemark-e2e-gce-big": {
-    "args": [
-      "--build",
-      "--cluster=",
-      "--env-file=jobs/platform/gce.env",
-      "--env-file=jobs/env/ci-kubernetes-kubemark-500-gce.env",
-      "--extract=local",
-      "--gcp-project=kubemark-scalability-testing",
-      "--gcp-zone=us-east1-b",
-      "--kubemark",
-      "--kubemark-nodes=500",
-      "--provider=gce",
-      "--stage=gs://kubernetes-release-pull/ci/pull-kubernetes-kubemark-e2e-gce-big",
-      "--test=false",
-      "--test_args=--ginkgo.focus=\\[Feature:Performance\\] --gather-resource-usage=true --gather-metrics-at-teardown=true --output-print-type=json",
-      "--timeout=100m"
-    ],
-    "scenario": "kubernetes_e2e",
-    "sigOwners": [
-      "sig-scalability"
-=======
-      "UNKNOWN"
->>>>>>> 8cb76863
+    ],
+    "scenario": "execute",
+    "sigOwners": [
+      "UNKNOWN"
     ]
   },
   "tarmak-docs-verify": {
     "args": [
       "--",
       "make",
-<<<<<<< HEAD
-      "--",
-      "-j",
-      "4",
-      "test",
-      "coveralls",
-      "vet",
-      "fmt"
-=======
       "-C",
       "docs",
       "clean",
@@ -11345,46 +210,12 @@
       "linkcheck",
       "html",
       "copy_artifacts"
->>>>>>> 8cb76863
-    ],
-    "scenario": "execute",
-    "sigOwners": [
-      "UNKNOWN"
-    ]
-  },
-<<<<<<< HEAD
-  "pull-kubernetes-node-e2e-containerd": {
-    "args": [
-      "--deployment=node",
-      "--gcp-project=k8s-c8d-pr-node-e2e",
-      "--gcp-zone=us-central1-f",
-      "--node-args=--image-config-file=test/e2e_node/image-config.yaml --image-config-dir=$GOPATH/src/github.com/containerd/cri-containerd",
-      "--node-test-args=--container-runtime=remote --container-runtime-endpoint=/var/run/cri-containerd.sock --kubelet-flags=\"--cgroups-per-qos=true --cgroup-root=/ --container-runtime=remote --container-runtime-endpoint=/var/run/cri-containerd.sock\" --extra-log=\"{\\\"name\\\": \\\"containerd.log\\\", \\\"journalctl\\\": [\\\"-u\\\", \\\"containerd\\\"]}\" --extra-log=\"{\\\"name\\\": \\\"cri-containerd.log\\\", \\\"journalctl\\\": [\\\"-u\\\", \\\"cri-containerd\\\"]}\"",
-      "--node-tests=true",
-      "--provider=gce",
-      "--test_args=--nodes=8 --skip=\"\\[Flaky\\]|\\[Slow\\]|\\[Serial\\]|querying\\s\\/stats\\/summary\" --flakeAttempts=2",
-      "--timeout=65m"
-    ],
-    "scenario": "kubernetes_e2e",
-    "sigOwners": [
-      "sig-node"
-    ]
-  },
-  "pull-kubernetes-unit": {
-    "args": [
-      "--branch=${PULL_BASE_REF}",
-      "--prow"
-    ],
-    "scenario": "kubernetes_verify",
-    "sigOwners": [
-      "sig-testing"
-    ]
-  },
-  "pull-kubernetes-unit-prow": {
-    "args": [
-      "--branch=${PULL_BASE_REF}",
-      "--prow"
-=======
+    ],
+    "scenario": "execute",
+    "sigOwners": [
+      "UNKNOWN"
+    ]
+  },
   "tarmak-docs-push": {
     "args": [
       "--",
@@ -11394,7 +225,6 @@
       "clean",
       "multiversion_build",
       "multiversion_push"
->>>>>>> 8cb76863
     ],
     "scenario": "execute",
     "sigOwners": [
@@ -11464,43 +294,5 @@
     "sigOwners": [
       "UNKNOWN"
     ]
-  },
-  "spark-periodic-default-gke": {
-    "args": [
-      "--check-leaked-resources",
-      "--deployment=gke",
-      "--extract=gke",
-      "--gcp-node-image=gci",
-      "--gcp-zone=us-central1-f",
-      "--gke-environment=prod",
-      "--provider=gke",
-      "--test=false",
-      "--test-cmd=../e2e/e2e-prow.sh",
-      "--test-cmd-name=spark-integration",
-      "--timeout=120m"
-    ],
-    "scenario": "kubernetes_e2e",
-    "sigOwners": [
-      "sig-big-data"
-    ]
-  },
-  "spark-periodic-latest-gke": {
-    "args": [
-      "--check-leaked-resources",
-      "--deployment=gke",
-      "--extract=gke-latest",
-      "--gcp-node-image=gci",
-      "--gcp-zone=us-central1-f",
-      "--gke-environment=prod",
-      "--provider=gke",
-      "--test=false",
-      "--test-cmd=../e2e/e2e-prow.sh",
-      "--test-cmd-name=spark-integration",
-      "--timeout=120m"
-    ],
-    "scenario": "kubernetes_e2e",
-    "sigOwners": [
-      "sig-big-data"
-    ]
   }
 }