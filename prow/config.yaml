--- conflicted
+++ resolved
@@ -337,39 +337,24 @@
   - <<: *minikube_in_go_1_7
     name: navigator-e2e-v1-7
     context: navigator-e2e-v1-7
-<<<<<<< HEAD
-    always_run: true
-    trigger: "(?m)^/(re)?test( all| e2e( v?1.7)?|)( \\[.+\\])?$"
-=======
-    always_run: false
+    always_run: true
     trigger: "(?m)^/test( all| e2e( v?1.7)?|)( \\[.+\\])?$"
->>>>>>> 3c97d5a5
     rerun_command: "/test e2e v1.7"
     skip_report: false
     max_concurrency: 2
   - <<: *minikube_in_go_1_8
     name: navigator-e2e-v1-8
     context: navigator-e2e-v1-8
-<<<<<<< HEAD
-    always_run: true
-    trigger: "(?m)^/(re)?test( all| e2e( v?1.8)?|)( \\[.+\\])?$"
-=======
-    always_run: false
+    always_run: true
     trigger: "(?m)^/test( all| e2e( v?1.8)?|)( \\[.+\\])?$"
->>>>>>> 3c97d5a5
     rerun_command: "/test e2e v1.8"
     skip_report: false
     max_concurrency: 2
   - <<: *minikube_in_go_1_9
     name: navigator-e2e-v1-9
     context: navigator-e2e-v1-9
-<<<<<<< HEAD
-    always_run: true
-    trigger: "(?m)^/(re)?test( all| e2e( v?1.9)?|)( \\[.+\\])?$"
-=======
-    always_run: false
+    always_run: true
     trigger: "(?m)^/test( all| e2e( v?1.9)?|)( \\[.+\\])?$"
->>>>>>> 3c97d5a5
     rerun_command: "/test e2e v1.9"
     skip_report: false
     max_concurrency: 2
