apiVersion: extensions/v1beta1
kind: Deployment
metadata:
  name: sinker
  labels:
    app: sinker
spec:
  replicas: 1
  template:
    metadata:
      labels:
        app: sinker
    spec:
      containers:
      - name: sinker
        args:
<<<<<<< HEAD
        image: gcr.io/k8s-prow/sinker:0.26
=======
        - --build-cluster=/etc/cluster/cluster
        image: gcr.io/k8s-prow/sinker:0.27
>>>>>>> 6e8b07bf
        volumeMounts:
        - name: config
          mountPath: /etc/config
          readOnly: true
      volumes:
      - name: config
        configMap:
          name: config<|MERGE_RESOLUTION|>--- conflicted
+++ resolved
@@ -14,12 +14,7 @@
       containers:
       - name: sinker
         args:
-<<<<<<< HEAD
-        image: gcr.io/k8s-prow/sinker:0.26
-=======
-        - --build-cluster=/etc/cluster/cluster
         image: gcr.io/k8s-prow/sinker:0.27
->>>>>>> 6e8b07bf
         volumeMounts:
         - name: config
           mountPath: /etc/config
